--- conflicted
+++ resolved
@@ -8,13 +8,8 @@
 import { BugIndicatingError } from '../../../base/common/errors.js';
 import { Emitter } from '../../../base/common/event.js';
 import { Disposable } from '../../../base/common/lifecycle.js';
-<<<<<<< HEAD
 import { IInstantiationService } from '../../../platform/instantiation/common/instantiation.js';
-=======
 import { observableValue, runOnChange, type IObservable } from '../../../base/common/observable.js';
-import { IInstantiationService } from '../../../platform/instantiation/common/instantiation.js';
-import { ViewLinesGpu } from '../viewParts/viewLinesGpu/viewLinesGpu.js';
->>>>>>> de524a95
 import { TextureAtlas } from './atlas/textureAtlas.js';
 import { GPULifecycle } from './gpuDisposable.js';
 import { ensureNonNullable, observeDevicePixelDimensions } from './gpuUtils.js';
@@ -51,11 +46,8 @@
 	private readonly _onDidChangeCanvasDevicePixelDimensions = this._register(new Emitter<{ width: number; height: number }>());
 	readonly onDidChangeCanvasDevicePixelDimensions = this._onDidChangeCanvasDevicePixelDimensions.event;
 
-<<<<<<< HEAD
-=======
 	readonly devicePixelRatio: IObservable<number>;
 
->>>>>>> de524a95
 	constructor(
 		@IInstantiationService private readonly _instantiationService: IInstantiationService
 	) {
@@ -68,15 +60,9 @@
 
 		this.device = GPULifecycle.requestDevice().then(ref => this._register(ref).object);
 		this.device.then(device => {
-<<<<<<< HEAD
 			if (!ViewGpuContext._atlas) {
 				ViewGpuContext._atlas = this._instantiationService.createInstance(TextureAtlas, device.limits.maxTextureDimension2D, undefined);
-			}
-		});
-=======
-			if (!ViewLinesGpu.atlas) {
-				ViewLinesGpu.atlas = this._instantiationService.createInstance(TextureAtlas, device.limits.maxTextureDimension2D, undefined);
-				runOnChange(this.devicePixelRatio, () => ViewLinesGpu.atlas.clear());
+				runOnChange(this.devicePixelRatio, () => ViewGpuContext.atlas.clear());
 			}
 		});
 
@@ -85,7 +71,6 @@
 			dprObs.set(getActiveWindow().devicePixelRatio, undefined);
 		}));
 		this.devicePixelRatio = dprObs;
->>>>>>> de524a95
 
 		this._register(observeDevicePixelDimensions(this.canvas.domNode, getActiveWindow(), (width, height) => {
 			this.canvas.domNode.width = width;
