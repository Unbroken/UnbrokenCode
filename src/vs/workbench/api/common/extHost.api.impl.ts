/*---------------------------------------------------------------------------------------------
 *  Copyright (c) Microsoft Corporation. All rights reserved.
 *  Licensed under the MIT License. See License.txt in the project root for license information.
 *--------------------------------------------------------------------------------------------*/

import type * as vscode from 'vscode';
import { CancellationTokenSource } from '../../../base/common/cancellation.js';
import * as errors from '../../../base/common/errors.js';
import { Emitter, Event } from '../../../base/common/event.js';
import { combinedDisposable } from '../../../base/common/lifecycle.js';
import { Schemas, matchesScheme } from '../../../base/common/network.js';
import Severity from '../../../base/common/severity.js';
import { URI } from '../../../base/common/uri.js';
import { TextEditorCursorStyle } from '../../../editor/common/config/editorOptions.js';
import { score, targetsNotebooks } from '../../../editor/common/languageSelector.js';
import * as languageConfiguration from '../../../editor/common/languages/languageConfiguration.js';
import { OverviewRulerLane } from '../../../editor/common/model.js';
import { ExtensionError, ExtensionIdentifierSet, IExtensionDescription } from '../../../platform/extensions/common/extensions.js';
import * as files from '../../../platform/files/common/files.js';
import { ServicesAccessor } from '../../../platform/instantiation/common/instantiation.js';
import { ILogService, ILoggerService, LogLevel } from '../../../platform/log/common/log.js';
import { getRemoteName } from '../../../platform/remote/common/remoteHosts.js';
import { TelemetryTrustedValue } from '../../../platform/telemetry/common/telemetryUtils.js';
import { EditSessionIdentityMatch } from '../../../platform/workspace/common/editSessions.js';
import { DebugConfigurationProviderTriggerKind } from '../../contrib/debug/common/debug.js';
import { ExtensionDescriptionRegistry } from '../../services/extensions/common/extensionDescriptionRegistry.js';
import { UIKind } from '../../services/extensions/common/extensionHostProtocol.js';
import { checkProposedApiEnabled, isProposedApiEnabled } from '../../services/extensions/common/extensions.js';
import { ProxyIdentifier } from '../../services/extensions/common/proxyIdentifier.js';
import { ExcludeSettingOptions, TextSearchCompleteMessageType, TextSearchContext2, TextSearchMatch2, AISearchKeyword } from '../../services/search/common/searchExtTypes.js';
import { CandidatePortSource, ExtHostContext, ExtHostLogLevelServiceShape, MainContext } from './extHost.protocol.js';
import { ExtHostRelatedInformation } from './extHostAiRelatedInformation.js';
import { ExtHostApiCommands } from './extHostApiCommands.js';
import { IExtHostApiDeprecationService } from './extHostApiDeprecationService.js';
import { IExtHostAuthentication } from './extHostAuthentication.js';
import { ExtHostBulkEdits } from './extHostBulkEdits.js';
import { ExtHostChatAgents2 } from './extHostChatAgents2.js';
import { ExtHostChatStatus } from './extHostChatStatus.js';
import { ExtHostClipboard } from './extHostClipboard.js';
import { ExtHostEditorInsets } from './extHostCodeInsets.js';
import { ExtHostCodeMapper } from './extHostCodeMapper.js';
import { IExtHostCommands } from './extHostCommands.js';
import { createExtHostComments } from './extHostComments.js';
import { ExtHostConfigProvider, IExtHostConfiguration } from './extHostConfiguration.js';
import { ExtHostCustomEditors } from './extHostCustomEditors.js';
import { IExtHostDataChannels } from './extHostDataChannels.js';
import { IExtHostDebugService } from './extHostDebugService.js';
import { IExtHostDecorations } from './extHostDecorations.js';
import { ExtHostDiagnostics } from './extHostDiagnostics.js';
import { ExtHostDialogs } from './extHostDialogs.js';
import { ExtHostDocumentContentProvider } from './extHostDocumentContentProviders.js';
import { ExtHostDocumentSaveParticipant } from './extHostDocumentSaveParticipant.js';
import { ExtHostDocuments } from './extHostDocuments.js';
import { IExtHostDocumentsAndEditors } from './extHostDocumentsAndEditors.js';
import { IExtHostEditorTabs } from './extHostEditorTabs.js';
import { ExtHostEmbeddings } from './extHostEmbedding.js';
import { ExtHostAiEmbeddingVector } from './extHostEmbeddingVector.js';
import { Extension, IExtHostExtensionService } from './extHostExtensionService.js';
import { ExtHostFileSystem } from './extHostFileSystem.js';
import { IExtHostConsumerFileSystem } from './extHostFileSystemConsumer.js';
import { ExtHostFileSystemEventService, FileSystemWatcherCreateOptions } from './extHostFileSystemEventService.js';
import { IExtHostFileSystemInfo } from './extHostFileSystemInfo.js';
import { IExtHostInitDataService } from './extHostInitDataService.js';
import { ExtHostInteractive } from './extHostInteractive.js';
import { ExtHostLabelService } from './extHostLabelService.js';
import { ExtHostLanguageFeatures } from './extHostLanguageFeatures.js';
import { ExtHostLanguageModelTools } from './extHostLanguageModelTools.js';
import { IExtHostLanguageModels } from './extHostLanguageModels.js';
import { ExtHostLanguages } from './extHostLanguages.js';
import { IExtHostLocalizationService } from './extHostLocalizationService.js';
import { IExtHostManagedSockets } from './extHostManagedSockets.js';
import { IExtHostMpcService } from './extHostMcp.js';
import { ExtHostMessageService } from './extHostMessageService.js';
import { ExtHostNotebookController } from './extHostNotebook.js';
import { ExtHostNotebookDocumentSaveParticipant } from './extHostNotebookDocumentSaveParticipant.js';
import { ExtHostNotebookDocuments } from './extHostNotebookDocuments.js';
import { ExtHostNotebookEditors } from './extHostNotebookEditors.js';
import { ExtHostNotebookKernels } from './extHostNotebookKernels.js';
import { ExtHostNotebookRenderers } from './extHostNotebookRenderers.js';
import { IExtHostOutputService } from './extHostOutput.js';
import { ExtHostProfileContentHandlers } from './extHostProfileContentHandler.js';
import { IExtHostProgress } from './extHostProgress.js';
import { ExtHostQuickDiff } from './extHostQuickDiff.js';
import { createExtHostQuickOpen } from './extHostQuickOpen.js';
import { IExtHostRpcService } from './extHostRpcService.js';
import { ExtHostSCM } from './extHostSCM.js';
import { IExtHostSearch } from './extHostSearch.js';
import { IExtHostSecretState } from './extHostSecretState.js';
import { ExtHostShare } from './extHostShare.js';
import { ExtHostSpeech } from './extHostSpeech.js';
import { ExtHostStatusBar } from './extHostStatusBar.js';
import { IExtHostStorage } from './extHostStorage.js';
import { IExtensionStoragePaths } from './extHostStoragePaths.js';
import { IExtHostTask } from './extHostTask.js';
import { ExtHostTelemetryLogger, IExtHostTelemetry, isNewAppInstall } from './extHostTelemetry.js';
import { IExtHostTerminalService } from './extHostTerminalService.js';
import { IExtHostTerminalShellIntegration } from './extHostTerminalShellIntegration.js';
import { IExtHostTesting } from './extHostTesting.js';
import { ExtHostEditors } from './extHostTextEditors.js';
import { ExtHostTheming } from './extHostTheming.js';
import { ExtHostTimeline } from './extHostTimeline.js';
import { ExtHostTreeViews } from './extHostTreeViews.js';
import { IExtHostTunnelService } from './extHostTunnelService.js';
import * as typeConverters from './extHostTypeConverters.js';
import * as extHostTypes from './extHostTypes.js';
import { ExtHostUriOpeners } from './extHostUriOpener.js';
import { IURITransformerService } from './extHostUriTransformerService.js';
import { IExtHostUrlsService } from './extHostUrls.js';
import { ExtHostWebviews } from './extHostWebview.js';
import { ExtHostWebviewPanels } from './extHostWebviewPanels.js';
import { ExtHostWebviewViews } from './extHostWebviewView.js';
import { IExtHostWindow } from './extHostWindow.js';
import { IExtHostWorkspace } from './extHostWorkspace.js';
import { ExtHostAiSettingsSearch } from './extHostAiSettingsSearch.js';
import { ExtHostChatSessions } from './extHostChatSessions.js';
import { ExtHostChatOutputRenderer } from './extHostChatOutputRenderer.js';

export interface IExtensionRegistries {
	mine: ExtensionDescriptionRegistry;
	all: ExtensionDescriptionRegistry;
}

export interface IExtensionApiFactory {
	(extension: IExtensionDescription, extensionInfo: IExtensionRegistries, configProvider: ExtHostConfigProvider): typeof vscode;
}

/**
 * This method instantiates and returns the extension API surface
 */
export function createApiFactoryAndRegisterActors(accessor: ServicesAccessor): IExtensionApiFactory {

	// services
	const initData = accessor.get(IExtHostInitDataService);
	const extHostFileSystemInfo = accessor.get(IExtHostFileSystemInfo);
	const extHostConsumerFileSystem = accessor.get(IExtHostConsumerFileSystem);
	const extensionService = accessor.get(IExtHostExtensionService);
	const extHostWorkspace = accessor.get(IExtHostWorkspace);
	const extHostTelemetry = accessor.get(IExtHostTelemetry);
	const extHostConfiguration = accessor.get(IExtHostConfiguration);
	const uriTransformer = accessor.get(IURITransformerService);
	const rpcProtocol = accessor.get(IExtHostRpcService);
	const extHostStorage = accessor.get(IExtHostStorage);
	const extensionStoragePaths = accessor.get(IExtensionStoragePaths);
	const extHostLoggerService = accessor.get(ILoggerService);
	const extHostLogService = accessor.get(ILogService);
	const extHostTunnelService = accessor.get(IExtHostTunnelService);
	const extHostApiDeprecation = accessor.get(IExtHostApiDeprecationService);
	const extHostWindow = accessor.get(IExtHostWindow);
	const extHostUrls = accessor.get(IExtHostUrlsService);
	const extHostSecretState = accessor.get(IExtHostSecretState);
	const extHostEditorTabs = accessor.get(IExtHostEditorTabs);
	const extHostManagedSockets = accessor.get(IExtHostManagedSockets);
	const extHostProgress = accessor.get(IExtHostProgress);
	const extHostAuthentication = accessor.get(IExtHostAuthentication);
	const extHostLanguageModels = accessor.get(IExtHostLanguageModels);
	const extHostMcp = accessor.get(IExtHostMpcService);
	const extHostDataChannels = accessor.get(IExtHostDataChannels);

	// register addressable instances
	rpcProtocol.set(ExtHostContext.ExtHostFileSystemInfo, extHostFileSystemInfo);
	rpcProtocol.set(ExtHostContext.ExtHostLogLevelServiceShape, <ExtHostLogLevelServiceShape><any>extHostLoggerService);
	rpcProtocol.set(ExtHostContext.ExtHostWorkspace, extHostWorkspace);
	rpcProtocol.set(ExtHostContext.ExtHostConfiguration, extHostConfiguration);
	rpcProtocol.set(ExtHostContext.ExtHostExtensionService, extensionService);
	rpcProtocol.set(ExtHostContext.ExtHostStorage, extHostStorage);
	rpcProtocol.set(ExtHostContext.ExtHostTunnelService, extHostTunnelService);
	rpcProtocol.set(ExtHostContext.ExtHostWindow, extHostWindow);
	rpcProtocol.set(ExtHostContext.ExtHostUrls, extHostUrls);
	rpcProtocol.set(ExtHostContext.ExtHostSecretState, extHostSecretState);
	rpcProtocol.set(ExtHostContext.ExtHostTelemetry, extHostTelemetry);
	rpcProtocol.set(ExtHostContext.ExtHostEditorTabs, extHostEditorTabs);
	rpcProtocol.set(ExtHostContext.ExtHostManagedSockets, extHostManagedSockets);
	rpcProtocol.set(ExtHostContext.ExtHostProgress, extHostProgress);
	rpcProtocol.set(ExtHostContext.ExtHostAuthentication, extHostAuthentication);
	rpcProtocol.set(ExtHostContext.ExtHostChatProvider, extHostLanguageModels);
	rpcProtocol.set(ExtHostContext.ExtHostDataChannels, extHostDataChannels);

	// automatically create and register addressable instances
	const extHostDecorations = rpcProtocol.set(ExtHostContext.ExtHostDecorations, accessor.get(IExtHostDecorations));
	const extHostDocumentsAndEditors = rpcProtocol.set(ExtHostContext.ExtHostDocumentsAndEditors, accessor.get(IExtHostDocumentsAndEditors));
	const extHostCommands = rpcProtocol.set(ExtHostContext.ExtHostCommands, accessor.get(IExtHostCommands));
	const extHostTerminalService = rpcProtocol.set(ExtHostContext.ExtHostTerminalService, accessor.get(IExtHostTerminalService));
	const extHostTerminalShellIntegration = rpcProtocol.set(ExtHostContext.ExtHostTerminalShellIntegration, accessor.get(IExtHostTerminalShellIntegration));
	const extHostDebugService = rpcProtocol.set(ExtHostContext.ExtHostDebugService, accessor.get(IExtHostDebugService));
	const extHostSearch = rpcProtocol.set(ExtHostContext.ExtHostSearch, accessor.get(IExtHostSearch));
	const extHostTask = rpcProtocol.set(ExtHostContext.ExtHostTask, accessor.get(IExtHostTask));
	const extHostOutputService = rpcProtocol.set(ExtHostContext.ExtHostOutputService, accessor.get(IExtHostOutputService));
	const extHostLocalization = rpcProtocol.set(ExtHostContext.ExtHostLocalization, accessor.get(IExtHostLocalizationService));

	// manually create and register addressable instances
	const extHostDocuments = rpcProtocol.set(ExtHostContext.ExtHostDocuments, new ExtHostDocuments(rpcProtocol, extHostDocumentsAndEditors));
	const extHostDocumentContentProviders = rpcProtocol.set(ExtHostContext.ExtHostDocumentContentProviders, new ExtHostDocumentContentProvider(rpcProtocol, extHostDocumentsAndEditors, extHostLogService));
	const extHostDocumentSaveParticipant = rpcProtocol.set(ExtHostContext.ExtHostDocumentSaveParticipant, new ExtHostDocumentSaveParticipant(extHostLogService, extHostDocuments, rpcProtocol.getProxy(MainContext.MainThreadBulkEdits)));
	const extHostNotebook = rpcProtocol.set(ExtHostContext.ExtHostNotebook, new ExtHostNotebookController(rpcProtocol, extHostCommands, extHostDocumentsAndEditors, extHostDocuments, extHostConsumerFileSystem, extHostSearch, extHostLogService));
	const extHostNotebookDocuments = rpcProtocol.set(ExtHostContext.ExtHostNotebookDocuments, new ExtHostNotebookDocuments(extHostNotebook));
	const extHostNotebookEditors = rpcProtocol.set(ExtHostContext.ExtHostNotebookEditors, new ExtHostNotebookEditors(extHostLogService, extHostNotebook));
	const extHostNotebookKernels = rpcProtocol.set(ExtHostContext.ExtHostNotebookKernels, new ExtHostNotebookKernels(rpcProtocol, initData, extHostNotebook, extHostCommands, extHostLogService));
	const extHostNotebookRenderers = rpcProtocol.set(ExtHostContext.ExtHostNotebookRenderers, new ExtHostNotebookRenderers(rpcProtocol, extHostNotebook));
	const extHostNotebookDocumentSaveParticipant = rpcProtocol.set(ExtHostContext.ExtHostNotebookDocumentSaveParticipant, new ExtHostNotebookDocumentSaveParticipant(extHostLogService, extHostNotebook, rpcProtocol.getProxy(MainContext.MainThreadBulkEdits)));
	const extHostEditors = rpcProtocol.set(ExtHostContext.ExtHostEditors, new ExtHostEditors(rpcProtocol, extHostDocumentsAndEditors));
	const extHostTreeViews = rpcProtocol.set(ExtHostContext.ExtHostTreeViews, new ExtHostTreeViews(rpcProtocol.getProxy(MainContext.MainThreadTreeViews), extHostCommands, extHostLogService));
	const extHostEditorInsets = rpcProtocol.set(ExtHostContext.ExtHostEditorInsets, new ExtHostEditorInsets(rpcProtocol.getProxy(MainContext.MainThreadEditorInsets), extHostEditors, initData.remote));
	const extHostDiagnostics = rpcProtocol.set(ExtHostContext.ExtHostDiagnostics, new ExtHostDiagnostics(rpcProtocol, extHostLogService, extHostFileSystemInfo, extHostDocumentsAndEditors));
	const extHostLanguages = rpcProtocol.set(ExtHostContext.ExtHostLanguages, new ExtHostLanguages(rpcProtocol, extHostDocuments, extHostCommands.converter, uriTransformer));
	const extHostLanguageFeatures = rpcProtocol.set(ExtHostContext.ExtHostLanguageFeatures, new ExtHostLanguageFeatures(rpcProtocol, uriTransformer, extHostDocuments, extHostCommands, extHostDiagnostics, extHostLogService, extHostApiDeprecation, extHostTelemetry));
	const extHostCodeMapper = rpcProtocol.set(ExtHostContext.ExtHostCodeMapper, new ExtHostCodeMapper(rpcProtocol));
	const extHostFileSystem = rpcProtocol.set(ExtHostContext.ExtHostFileSystem, new ExtHostFileSystem(rpcProtocol, extHostLanguageFeatures));
	const extHostFileSystemEvent = rpcProtocol.set(ExtHostContext.ExtHostFileSystemEventService, new ExtHostFileSystemEventService(rpcProtocol, extHostLogService, extHostDocumentsAndEditors));
	const extHostQuickOpen = rpcProtocol.set(ExtHostContext.ExtHostQuickOpen, createExtHostQuickOpen(rpcProtocol, extHostWorkspace, extHostCommands));
	const extHostSCM = rpcProtocol.set(ExtHostContext.ExtHostSCM, new ExtHostSCM(rpcProtocol, extHostCommands, extHostDocuments, extHostLogService));
	const extHostQuickDiff = rpcProtocol.set(ExtHostContext.ExtHostQuickDiff, new ExtHostQuickDiff(rpcProtocol, uriTransformer));
	const extHostShare = rpcProtocol.set(ExtHostContext.ExtHostShare, new ExtHostShare(rpcProtocol, uriTransformer));
	const extHostComment = rpcProtocol.set(ExtHostContext.ExtHostComments, createExtHostComments(rpcProtocol, extHostCommands, extHostDocuments));
	const extHostLabelService = rpcProtocol.set(ExtHostContext.ExtHostLabelService, new ExtHostLabelService(rpcProtocol));
	const extHostTheming = rpcProtocol.set(ExtHostContext.ExtHostTheming, new ExtHostTheming(rpcProtocol));
	const extHostTimeline = rpcProtocol.set(ExtHostContext.ExtHostTimeline, new ExtHostTimeline(rpcProtocol, extHostCommands));
	const extHostWebviews = rpcProtocol.set(ExtHostContext.ExtHostWebviews, new ExtHostWebviews(rpcProtocol, initData.remote, extHostWorkspace, extHostLogService, extHostApiDeprecation));
	const extHostWebviewPanels = rpcProtocol.set(ExtHostContext.ExtHostWebviewPanels, new ExtHostWebviewPanels(rpcProtocol, extHostWebviews, extHostWorkspace));
	const extHostCustomEditors = rpcProtocol.set(ExtHostContext.ExtHostCustomEditors, new ExtHostCustomEditors(rpcProtocol, extHostDocuments, extensionStoragePaths, extHostWebviews, extHostWebviewPanels));
	const extHostWebviewViews = rpcProtocol.set(ExtHostContext.ExtHostWebviewViews, new ExtHostWebviewViews(rpcProtocol, extHostWebviews));
	const extHostTesting = rpcProtocol.set(ExtHostContext.ExtHostTesting, accessor.get(IExtHostTesting));
	const extHostUriOpeners = rpcProtocol.set(ExtHostContext.ExtHostUriOpeners, new ExtHostUriOpeners(rpcProtocol));
	const extHostProfileContentHandlers = rpcProtocol.set(ExtHostContext.ExtHostProfileContentHandlers, new ExtHostProfileContentHandlers(rpcProtocol));
	const extHostChatOutputRenderer = rpcProtocol.set(ExtHostContext.ExtHostChatOutputRenderer, new ExtHostChatOutputRenderer(rpcProtocol, extHostWebviews));
	rpcProtocol.set(ExtHostContext.ExtHostInteractive, new ExtHostInteractive(rpcProtocol, extHostNotebook, extHostDocumentsAndEditors, extHostCommands, extHostLogService));
	const extHostLanguageModelTools = rpcProtocol.set(ExtHostContext.ExtHostLanguageModelTools, new ExtHostLanguageModelTools(rpcProtocol, extHostLanguageModels));
	const extHostChatAgents2 = rpcProtocol.set(ExtHostContext.ExtHostChatAgents2, new ExtHostChatAgents2(rpcProtocol, extHostLogService, extHostCommands, extHostDocuments, extHostLanguageModels, extHostDiagnostics, extHostLanguageModelTools));
	const extHostAiRelatedInformation = rpcProtocol.set(ExtHostContext.ExtHostAiRelatedInformation, new ExtHostRelatedInformation(rpcProtocol));
	const extHostAiEmbeddingVector = rpcProtocol.set(ExtHostContext.ExtHostAiEmbeddingVector, new ExtHostAiEmbeddingVector(rpcProtocol));
	const extHostAiSettingsSearch = rpcProtocol.set(ExtHostContext.ExtHostAiSettingsSearch, new ExtHostAiSettingsSearch(rpcProtocol));
	const extHostStatusBar = rpcProtocol.set(ExtHostContext.ExtHostStatusBar, new ExtHostStatusBar(rpcProtocol, extHostCommands.converter));
	const extHostSpeech = rpcProtocol.set(ExtHostContext.ExtHostSpeech, new ExtHostSpeech(rpcProtocol));
	const extHostEmbeddings = rpcProtocol.set(ExtHostContext.ExtHostEmbeddings, new ExtHostEmbeddings(rpcProtocol));
	const extHostChatSessions = rpcProtocol.set(ExtHostContext.ExtHostChatSessions, new ExtHostChatSessions(extHostCommands, rpcProtocol, extHostLogService));

	rpcProtocol.set(ExtHostContext.ExtHostMcp, accessor.get(IExtHostMpcService));

	// Check that no named customers are missing
	const expected = Object.values<ProxyIdentifier<any>>(ExtHostContext);
	rpcProtocol.assertRegistered(expected);

	// Other instances
	const extHostBulkEdits = new ExtHostBulkEdits(rpcProtocol, extHostDocumentsAndEditors);
	const extHostClipboard = new ExtHostClipboard(rpcProtocol);
	const extHostMessageService = new ExtHostMessageService(rpcProtocol, extHostLogService);
	const extHostDialogs = new ExtHostDialogs(rpcProtocol);
	const extHostChatStatus = new ExtHostChatStatus(rpcProtocol);

	// Register API-ish commands
	ExtHostApiCommands.register(extHostCommands);

	return function (extension: IExtensionDescription, extensionInfo: IExtensionRegistries, configProvider: ExtHostConfigProvider): typeof vscode {

		// Wraps an event with error handling and telemetry so that we know what extension fails
		// handling events. This will prevent us from reporting this as "our" error-telemetry and
		// allows for better blaming
		function _asExtensionEvent<T>(actual: vscode.Event<T>): vscode.Event<T> {
			return (listener, thisArgs, disposables) => {
				const handle = actual(e => {
					try {
						listener.call(thisArgs, e);
					} catch (err) {
						errors.onUnexpectedExternalError(new ExtensionError(extension.identifier, err, 'FAILED to handle event'));
					}
				});
				disposables?.push(handle);
				return handle;
			};
		}


		// Check document selectors for being overly generic. Technically this isn't a problem but
		// in practice many extensions say they support `fooLang` but need fs-access to do so. Those
		// extension should specify then the `file`-scheme, e.g. `{ scheme: 'fooLang', language: 'fooLang' }`
		// We only inform once, it is not a warning because we just want to raise awareness and because
		// we cannot say if the extension is doing it right or wrong...
		const checkSelector = (function () {
			let done = !extension.isUnderDevelopment;
			function informOnce() {
				if (!done) {
					extHostLogService.info(`Extension '${extension.identifier.value}' uses a document selector without scheme. Learn more about this: https://go.microsoft.com/fwlink/?linkid=872305`);
					done = true;
				}
			}
			return function perform(selector: vscode.DocumentSelector): vscode.DocumentSelector {
				if (Array.isArray(selector)) {
					selector.forEach(perform);
				} else if (typeof selector === 'string') {
					informOnce();
				} else {
					const filter = selector as vscode.DocumentFilter; // TODO: microsoft/TypeScript#42768
					if (typeof filter.scheme === 'undefined') {
						informOnce();
					}
					if (typeof filter.exclusive === 'boolean') {
						checkProposedApiEnabled(extension, 'documentFiltersExclusive');
					}
				}
				return selector;
			};
		})();

		const authentication: typeof vscode.authentication = {
			getSession(providerId: string, scopes: readonly string[], options?: vscode.AuthenticationGetSessionOptions) {
				if (
					(typeof options?.forceNewSession === 'object' && options.forceNewSession.learnMore) ||
					(typeof options?.createIfNone === 'object' && options.createIfNone.learnMore)
				) {
					checkProposedApiEnabled(extension, 'authLearnMore');
				}
				if (options?.authorizationServer) {
					checkProposedApiEnabled(extension, 'authIssuers');
				}
				return extHostAuthentication.getSession(extension, providerId, scopes, options as any);
			},
			getAccounts(providerId: string) {
				return extHostAuthentication.getAccounts(providerId);
			},
			// TODO: remove this after GHPR and Codespaces move off of it
			async hasSession(providerId: string, scopes: readonly string[]) {
				checkProposedApiEnabled(extension, 'authSession');
				return !!(await extHostAuthentication.getSession(extension, providerId, scopes, { silent: true } as any));
			},
			get onDidChangeSessions(): vscode.Event<vscode.AuthenticationSessionsChangeEvent> {
				return _asExtensionEvent(extHostAuthentication.getExtensionScopedSessionsEvent(extension.identifier.value));
			},
			registerAuthenticationProvider(id: string, label: string, provider: vscode.AuthenticationProvider, options?: vscode.AuthenticationProviderOptions): vscode.Disposable {
				if (options?.supportedAuthorizationServers) {
					checkProposedApiEnabled(extension, 'authIssuers');
				}
				return extHostAuthentication.registerAuthenticationProvider(id, label, provider, options);
			}
		};

		// namespace: commands
		const commands: typeof vscode.commands = {
			registerCommand(id: string, command: <T>(...args: any[]) => T | Thenable<T>, thisArgs?: any): vscode.Disposable {
				return extHostCommands.registerCommand(true, id, command, thisArgs, undefined, extension);
			},
			registerTextEditorCommand(id: string, callback: (textEditor: vscode.TextEditor, edit: vscode.TextEditorEdit, ...args: any[]) => void, thisArg?: any): vscode.Disposable {
				return extHostCommands.registerCommand(true, id, (...args: any[]): any => {
					const activeTextEditor = extHostEditors.getActiveTextEditor();
					if (!activeTextEditor) {
						extHostLogService.warn('Cannot execute ' + id + ' because there is no active text editor.');
						return undefined;
					}

					return activeTextEditor.edit((edit: vscode.TextEditorEdit) => {
						callback.apply(thisArg, [activeTextEditor, edit, ...args]);

					}).then((result) => {
						if (!result) {
							extHostLogService.warn('Edits from command ' + id + ' were not applied.');
						}
					}, (err) => {
						extHostLogService.warn('An error occurred while running command ' + id, err);
					});
				}, undefined, undefined, extension);
			},
			registerDiffInformationCommand: (id: string, callback: (diff: vscode.LineChange[], ...args: any[]) => any, thisArg?: any): vscode.Disposable => {
				checkProposedApiEnabled(extension, 'diffCommand');
				return extHostCommands.registerCommand(true, id, async (...args: any[]): Promise<any> => {
					const activeTextEditor = extHostDocumentsAndEditors.activeEditor(true);
					if (!activeTextEditor) {
						extHostLogService.warn('Cannot execute ' + id + ' because there is no active text editor.');
						return undefined;
					}

					const diff = await extHostEditors.getDiffInformation(activeTextEditor.id);
					callback.apply(thisArg, [diff, ...args]);
				}, undefined, undefined, extension);
			},
			executeCommand<T>(id: string, ...args: any[]): Thenable<T> {
				return extHostCommands.executeCommand<T>(id, ...args);
			},
			getCommands(filterInternal: boolean = false): Thenable<string[]> {
				return extHostCommands.getCommands(filterInternal);
			}
		};

		// namespace: env
		const env: typeof vscode.env = {
			get machineId() { return initData.telemetryInfo.machineId; },
			get sessionId() { return initData.telemetryInfo.sessionId; },
			get language() { return initData.environment.appLanguage; },
			get appName() { return initData.environment.appName; },
			get appRoot() { return initData.environment.appRoot?.fsPath ?? ''; },
			get appHost() { return initData.environment.appHost; },
			get uriScheme() { return initData.environment.appUriScheme; },
			get clipboard(): vscode.Clipboard { return extHostClipboard.value; },
			get shell() {
				return extHostTerminalService.getDefaultShell(false);
			},
			get onDidChangeShell() {
				return _asExtensionEvent(extHostTerminalService.onDidChangeShell);
			},
			get isTelemetryEnabled() {
				return extHostTelemetry.getTelemetryConfiguration();
			},
			get onDidChangeTelemetryEnabled(): vscode.Event<boolean> {
				return _asExtensionEvent(extHostTelemetry.onDidChangeTelemetryEnabled);
			},
			get telemetryConfiguration(): vscode.TelemetryConfiguration {
				checkProposedApiEnabled(extension, 'telemetry');
				return extHostTelemetry.getTelemetryDetails();
			},
			get onDidChangeTelemetryConfiguration(): vscode.Event<vscode.TelemetryConfiguration> {
				checkProposedApiEnabled(extension, 'telemetry');
				return _asExtensionEvent(extHostTelemetry.onDidChangeTelemetryConfiguration);
			},
			get isNewAppInstall() {
				return isNewAppInstall(initData.telemetryInfo.firstSessionDate);
			},
			createTelemetryLogger(sender: vscode.TelemetrySender, options?: vscode.TelemetryLoggerOptions): vscode.TelemetryLogger {
				ExtHostTelemetryLogger.validateSender(sender);
				return extHostTelemetry.instantiateLogger(extension, sender, options);
			},
			openExternal(uri: URI, options?: { allowContributedOpeners?: boolean | string }) {
				return extHostWindow.openUri(uri, {
					allowTunneling: !!initData.remote.authority,
					allowContributedOpeners: options?.allowContributedOpeners,
				});
			},
			async asExternalUri(uri: URI) {
				if (uri.scheme === initData.environment.appUriScheme) {
					return extHostUrls.createAppUri(uri);
				}

				try {
					return await extHostWindow.asExternalUri(uri, { allowTunneling: !!initData.remote.authority });
				} catch (err) {
					if (matchesScheme(uri, Schemas.http) || matchesScheme(uri, Schemas.https)) {
						return uri;
					}

					throw err;
				}
			},
			get remoteName() {
				return getRemoteName(initData.remote.authority);
			},
			get remoteAuthority() {
				checkProposedApiEnabled(extension, 'resolvers');
				return initData.remote.authority;
			},
			get uiKind() {
				return initData.uiKind;
			},
			get logLevel() {
				return extHostLogService.getLevel();
			},
			get onDidChangeLogLevel() {
				return _asExtensionEvent(extHostLogService.onDidChangeLogLevel);
			},
			get appQuality(): string | undefined {
				checkProposedApiEnabled(extension, 'resolvers');
				return initData.quality;
			},
			get appCommit(): string | undefined {
				checkProposedApiEnabled(extension, 'resolvers');
				return initData.commit;
			},
			getDataChannel<T>(channelId: string): vscode.DataChannel<T> {
				checkProposedApiEnabled(extension, 'dataChannels');
				return extHostDataChannels.createDataChannel(extension, channelId);
			}
		};
		if (!initData.environment.extensionTestsLocationURI) {
			// allow to patch env-function when running tests
			Object.freeze(env);
		}

		// namespace: tests
		const tests: typeof vscode.tests = {
			createTestController(provider, label, refreshHandler?: (token: vscode.CancellationToken) => Thenable<void> | void) {
				return extHostTesting.createTestController(extension, provider, label, refreshHandler);
			},
			createTestObserver() {
				checkProposedApiEnabled(extension, 'testObserver');
				return extHostTesting.createTestObserver();
			},
			runTests(provider) {
				checkProposedApiEnabled(extension, 'testObserver');
				return extHostTesting.runTests(provider);
			},
			registerTestFollowupProvider(provider) {
				checkProposedApiEnabled(extension, 'testObserver');
				return extHostTesting.registerTestFollowupProvider(provider);
			},
			get onDidChangeTestResults() {
				checkProposedApiEnabled(extension, 'testObserver');
				return _asExtensionEvent(extHostTesting.onResultsChanged);
			},
			get testResults() {
				checkProposedApiEnabled(extension, 'testObserver');
				return extHostTesting.results;
			},
		};

		// namespace: extensions
		const extensionKind = initData.remote.isRemote
			? extHostTypes.ExtensionKind.Workspace
			: extHostTypes.ExtensionKind.UI;

		const extensions: typeof vscode.extensions = {
			getExtension(extensionId: string, includeFromDifferentExtensionHosts?: boolean): vscode.Extension<any> | undefined {
				if (!isProposedApiEnabled(extension, 'extensionsAny')) {
					includeFromDifferentExtensionHosts = false;
				}
				const mine = extensionInfo.mine.getExtensionDescription(extensionId);
				if (mine) {
					return new Extension(extensionService, extension.identifier, mine, extensionKind, false);
				}
				if (includeFromDifferentExtensionHosts) {
					const foreign = extensionInfo.all.getExtensionDescription(extensionId);
					if (foreign) {
						return new Extension(extensionService, extension.identifier, foreign, extensionKind /* TODO@alexdima THIS IS WRONG */, true);
					}
				}
				return undefined;
			},
			get all(): vscode.Extension<any>[] {
				const result: vscode.Extension<any>[] = [];
				for (const desc of extensionInfo.mine.getAllExtensionDescriptions()) {
					result.push(new Extension(extensionService, extension.identifier, desc, extensionKind, false));
				}
				return result;
			},
			get allAcrossExtensionHosts(): vscode.Extension<any>[] {
				checkProposedApiEnabled(extension, 'extensionsAny');
				const local = new ExtensionIdentifierSet(extensionInfo.mine.getAllExtensionDescriptions().map(desc => desc.identifier));
				const result: vscode.Extension<any>[] = [];
				for (const desc of extensionInfo.all.getAllExtensionDescriptions()) {
					const isFromDifferentExtensionHost = !local.has(desc.identifier);
					result.push(new Extension(extensionService, extension.identifier, desc, extensionKind /* TODO@alexdima THIS IS WRONG */, isFromDifferentExtensionHost));
				}
				return result;
			},
			get onDidChange() {
				if (isProposedApiEnabled(extension, 'extensionsAny')) {
					return _asExtensionEvent(Event.any(extensionInfo.mine.onDidChange, extensionInfo.all.onDidChange));
				}
				return _asExtensionEvent(extensionInfo.mine.onDidChange);
			}
		};

		// namespace: languages
		const languages: typeof vscode.languages = {
			createDiagnosticCollection(name?: string): vscode.DiagnosticCollection {
				return extHostDiagnostics.createDiagnosticCollection(extension.identifier, name);
			},
			get onDidChangeDiagnostics() {
				return _asExtensionEvent(extHostDiagnostics.onDidChangeDiagnostics);
			},
			getDiagnostics: (resource?: vscode.Uri) => {
				return <any>extHostDiagnostics.getDiagnostics(resource);
			},
			getLanguages(): Thenable<string[]> {
				return extHostLanguages.getLanguages();
			},
			setTextDocumentLanguage(document: vscode.TextDocument, languageId: string): Thenable<vscode.TextDocument> {
				return extHostLanguages.changeLanguage(document.uri, languageId);
			},
			match(selector: vscode.DocumentSelector, document: vscode.TextDocument): number {
				const interalSelector = typeConverters.LanguageSelector.from(selector);
				let notebook: vscode.NotebookDocument | undefined;
				if (targetsNotebooks(interalSelector)) {
					notebook = extHostNotebook.notebookDocuments.find(value => value.apiNotebook.getCells().find(c => c.document === document))?.apiNotebook;
				}
				return score(interalSelector, document.uri, document.languageId, true, notebook?.uri, notebook?.notebookType);
			},
			registerCodeActionsProvider(selector: vscode.DocumentSelector, provider: vscode.CodeActionProvider, metadata?: vscode.CodeActionProviderMetadata): vscode.Disposable {
				return extHostLanguageFeatures.registerCodeActionProvider(extension, checkSelector(selector), provider, metadata);
			},
			registerDocumentPasteEditProvider(selector: vscode.DocumentSelector, provider: vscode.DocumentPasteEditProvider, metadata: vscode.DocumentPasteProviderMetadata): vscode.Disposable {
				return extHostLanguageFeatures.registerDocumentPasteEditProvider(extension, checkSelector(selector), provider, metadata);
			},
			registerCodeLensProvider(selector: vscode.DocumentSelector, provider: vscode.CodeLensProvider): vscode.Disposable {
				return extHostLanguageFeatures.registerCodeLensProvider(extension, checkSelector(selector), provider);
			},
			registerDefinitionProvider(selector: vscode.DocumentSelector, provider: vscode.DefinitionProvider): vscode.Disposable {
				return extHostLanguageFeatures.registerDefinitionProvider(extension, checkSelector(selector), provider);
			},
			registerDeclarationProvider(selector: vscode.DocumentSelector, provider: vscode.DeclarationProvider): vscode.Disposable {
				return extHostLanguageFeatures.registerDeclarationProvider(extension, checkSelector(selector), provider);
			},
			registerImplementationProvider(selector: vscode.DocumentSelector, provider: vscode.ImplementationProvider): vscode.Disposable {
				return extHostLanguageFeatures.registerImplementationProvider(extension, checkSelector(selector), provider);
			},
			registerTypeDefinitionProvider(selector: vscode.DocumentSelector, provider: vscode.TypeDefinitionProvider): vscode.Disposable {
				return extHostLanguageFeatures.registerTypeDefinitionProvider(extension, checkSelector(selector), provider);
			},
			registerHoverProvider(selector: vscode.DocumentSelector, provider: vscode.HoverProvider): vscode.Disposable {
				return extHostLanguageFeatures.registerHoverProvider(extension, checkSelector(selector), provider, extension.identifier);
			},
			registerEvaluatableExpressionProvider(selector: vscode.DocumentSelector, provider: vscode.EvaluatableExpressionProvider): vscode.Disposable {
				return extHostLanguageFeatures.registerEvaluatableExpressionProvider(extension, checkSelector(selector), provider, extension.identifier);
			},
			registerInlineValuesProvider(selector: vscode.DocumentSelector, provider: vscode.InlineValuesProvider): vscode.Disposable {
				return extHostLanguageFeatures.registerInlineValuesProvider(extension, checkSelector(selector), provider, extension.identifier);
			},
			registerDocumentHighlightProvider(selector: vscode.DocumentSelector, provider: vscode.DocumentHighlightProvider): vscode.Disposable {
				return extHostLanguageFeatures.registerDocumentHighlightProvider(extension, checkSelector(selector), provider);
			},
			registerMultiDocumentHighlightProvider(selector: vscode.DocumentSelector, provider: vscode.MultiDocumentHighlightProvider): vscode.Disposable {
				return extHostLanguageFeatures.registerMultiDocumentHighlightProvider(extension, checkSelector(selector), provider);
			},
			registerLinkedEditingRangeProvider(selector: vscode.DocumentSelector, provider: vscode.LinkedEditingRangeProvider): vscode.Disposable {
				return extHostLanguageFeatures.registerLinkedEditingRangeProvider(extension, checkSelector(selector), provider);
			},
			registerReferenceProvider(selector: vscode.DocumentSelector, provider: vscode.ReferenceProvider): vscode.Disposable {
				return extHostLanguageFeatures.registerReferenceProvider(extension, checkSelector(selector), provider);
			},
			registerRenameProvider(selector: vscode.DocumentSelector, provider: vscode.RenameProvider): vscode.Disposable {
				return extHostLanguageFeatures.registerRenameProvider(extension, checkSelector(selector), provider);
			},
			registerNewSymbolNamesProvider(selector: vscode.DocumentSelector, provider: vscode.NewSymbolNamesProvider): vscode.Disposable {
				checkProposedApiEnabled(extension, 'newSymbolNamesProvider');
				return extHostLanguageFeatures.registerNewSymbolNamesProvider(extension, checkSelector(selector), provider);
			},
			registerDocumentSymbolProvider(selector: vscode.DocumentSelector, provider: vscode.DocumentSymbolProvider, metadata?: vscode.DocumentSymbolProviderMetadata): vscode.Disposable {
				return extHostLanguageFeatures.registerDocumentSymbolProvider(extension, checkSelector(selector), provider, metadata);
			},
			registerWorkspaceSymbolProvider(provider: vscode.WorkspaceSymbolProvider): vscode.Disposable {
				return extHostLanguageFeatures.registerWorkspaceSymbolProvider(extension, provider);
			},
			registerDocumentFormattingEditProvider(selector: vscode.DocumentSelector, provider: vscode.DocumentFormattingEditProvider): vscode.Disposable {
				return extHostLanguageFeatures.registerDocumentFormattingEditProvider(extension, checkSelector(selector), provider);
			},
			registerDocumentRangeFormattingEditProvider(selector: vscode.DocumentSelector, provider: vscode.DocumentRangeFormattingEditProvider): vscode.Disposable {
				return extHostLanguageFeatures.registerDocumentRangeFormattingEditProvider(extension, checkSelector(selector), provider);
			},
			registerOnTypeFormattingEditProvider(selector: vscode.DocumentSelector, provider: vscode.OnTypeFormattingEditProvider, firstTriggerCharacter: string, ...moreTriggerCharacters: string[]): vscode.Disposable {
				return extHostLanguageFeatures.registerOnTypeFormattingEditProvider(extension, checkSelector(selector), provider, [firstTriggerCharacter].concat(moreTriggerCharacters));
			},
			registerDocumentSemanticTokensProvider(selector: vscode.DocumentSelector, provider: vscode.DocumentSemanticTokensProvider, legend: vscode.SemanticTokensLegend): vscode.Disposable {
				return extHostLanguageFeatures.registerDocumentSemanticTokensProvider(extension, checkSelector(selector), provider, legend);
			},
			registerDocumentRangeSemanticTokensProvider(selector: vscode.DocumentSelector, provider: vscode.DocumentRangeSemanticTokensProvider, legend: vscode.SemanticTokensLegend): vscode.Disposable {
				return extHostLanguageFeatures.registerDocumentRangeSemanticTokensProvider(extension, checkSelector(selector), provider, legend);
			},
			registerSignatureHelpProvider(selector: vscode.DocumentSelector, provider: vscode.SignatureHelpProvider, firstItem?: string | vscode.SignatureHelpProviderMetadata, ...remaining: string[]): vscode.Disposable {
				if (typeof firstItem === 'object') {
					return extHostLanguageFeatures.registerSignatureHelpProvider(extension, checkSelector(selector), provider, firstItem);
				}
				return extHostLanguageFeatures.registerSignatureHelpProvider(extension, checkSelector(selector), provider, typeof firstItem === 'undefined' ? [] : [firstItem, ...remaining]);
			},
			registerCompletionItemProvider(selector: vscode.DocumentSelector, provider: vscode.CompletionItemProvider, ...triggerCharacters: string[]): vscode.Disposable {
				return extHostLanguageFeatures.registerCompletionItemProvider(extension, checkSelector(selector), provider, triggerCharacters);
			},
			registerInlineCompletionItemProvider(selector: vscode.DocumentSelector, provider: vscode.InlineCompletionItemProvider, metadata?: vscode.InlineCompletionItemProviderMetadata): vscode.Disposable {
				if (provider.handleDidShowCompletionItem) {
					checkProposedApiEnabled(extension, 'inlineCompletionsAdditions');
				}
				if (provider.handleDidPartiallyAcceptCompletionItem) {
					checkProposedApiEnabled(extension, 'inlineCompletionsAdditions');
				}
				if (metadata) {
					checkProposedApiEnabled(extension, 'inlineCompletionsAdditions');
				}
				return extHostLanguageFeatures.registerInlineCompletionsProvider(extension, checkSelector(selector), provider, metadata);
			},
			registerDocumentLinkProvider(selector: vscode.DocumentSelector, provider: vscode.DocumentLinkProvider): vscode.Disposable {
				return extHostLanguageFeatures.registerDocumentLinkProvider(extension, checkSelector(selector), provider);
			},
			registerColorProvider(selector: vscode.DocumentSelector, provider: vscode.DocumentColorProvider): vscode.Disposable {
				return extHostLanguageFeatures.registerColorProvider(extension, checkSelector(selector), provider);
			},
			registerFoldingRangeProvider(selector: vscode.DocumentSelector, provider: vscode.FoldingRangeProvider): vscode.Disposable {
				return extHostLanguageFeatures.registerFoldingRangeProvider(extension, checkSelector(selector), provider);
			},
			registerSelectionRangeProvider(selector: vscode.DocumentSelector, provider: vscode.SelectionRangeProvider): vscode.Disposable {
				return extHostLanguageFeatures.registerSelectionRangeProvider(extension, selector, provider);
			},
			registerCallHierarchyProvider(selector: vscode.DocumentSelector, provider: vscode.CallHierarchyProvider): vscode.Disposable {
				return extHostLanguageFeatures.registerCallHierarchyProvider(extension, selector, provider);
			},
			registerTypeHierarchyProvider(selector: vscode.DocumentSelector, provider: vscode.TypeHierarchyProvider): vscode.Disposable {
				return extHostLanguageFeatures.registerTypeHierarchyProvider(extension, selector, provider);
			},
			setLanguageConfiguration: (language: string, configuration: vscode.LanguageConfiguration): vscode.Disposable => {
				return extHostLanguageFeatures.setLanguageConfiguration(extension, language, configuration);
			},
			getTokenInformationAtPosition(doc: vscode.TextDocument, pos: vscode.Position) {
				checkProposedApiEnabled(extension, 'tokenInformation');
				return extHostLanguages.tokenAtPosition(doc, pos);
			},
			registerInlayHintsProvider(selector: vscode.DocumentSelector, provider: vscode.InlayHintsProvider): vscode.Disposable {
				return extHostLanguageFeatures.registerInlayHintsProvider(extension, selector, provider);
			},
			createLanguageStatusItem(id: string, selector: vscode.DocumentSelector): vscode.LanguageStatusItem {
				return extHostLanguages.createLanguageStatusItem(extension, id, selector);
			},
			registerDocumentDropEditProvider(selector: vscode.DocumentSelector, provider: vscode.DocumentDropEditProvider, metadata?: vscode.DocumentDropEditProviderMetadata): vscode.Disposable {
				return extHostLanguageFeatures.registerDocumentOnDropEditProvider(extension, selector, provider, metadata);
			}
		};

		// namespace: window
		const window: typeof vscode.window = {
			get activeTextEditor() {
				return extHostEditors.getActiveTextEditor();
			},
			get visibleTextEditors() {
				return extHostEditors.getVisibleTextEditors();
			},
			get activeTerminal() {
				return extHostTerminalService.activeTerminal;
			},
			get terminals() {
				return extHostTerminalService.terminals;
			},
			async showTextDocument(documentOrUri: vscode.TextDocument | vscode.Uri, columnOrOptions?: vscode.ViewColumn | vscode.TextDocumentShowOptions, preserveFocus?: boolean): Promise<vscode.TextEditor> {
				if (URI.isUri(documentOrUri) && documentOrUri.scheme === Schemas.vscodeRemote && !documentOrUri.authority) {
					extHostApiDeprecation.report('workspace.showTextDocument', extension, `A URI of 'vscode-remote' scheme requires an authority.`);
				}
				const document = await (URI.isUri(documentOrUri)
					? Promise.resolve(workspace.openTextDocument(documentOrUri))
					: Promise.resolve(<vscode.TextDocument>documentOrUri));

				return extHostEditors.showTextDocument(document, columnOrOptions, preserveFocus);
			},
			createTextEditorDecorationType(options: vscode.DecorationRenderOptions): vscode.TextEditorDecorationType {
				return extHostEditors.createTextEditorDecorationType(extension, options);
			},
			onDidChangeActiveTextEditor(listener, thisArg?, disposables?) {
				return _asExtensionEvent(extHostEditors.onDidChangeActiveTextEditor)(listener, thisArg, disposables);
			},
			onDidChangeVisibleTextEditors(listener, thisArg, disposables) {
				return _asExtensionEvent(extHostEditors.onDidChangeVisibleTextEditors)(listener, thisArg, disposables);
			},
			onDidChangeTextEditorSelection(listener: (e: vscode.TextEditorSelectionChangeEvent) => any, thisArgs?: any, disposables?: extHostTypes.Disposable[]) {
				return _asExtensionEvent(extHostEditors.onDidChangeTextEditorSelection)(listener, thisArgs, disposables);
			},
			onDidChangeTextEditorOptions(listener: (e: vscode.TextEditorOptionsChangeEvent) => any, thisArgs?: any, disposables?: extHostTypes.Disposable[]) {
				return _asExtensionEvent(extHostEditors.onDidChangeTextEditorOptions)(listener, thisArgs, disposables);
			},
			onDidChangeTextEditorVisibleRanges(listener: (e: vscode.TextEditorVisibleRangesChangeEvent) => any, thisArgs?: any, disposables?: extHostTypes.Disposable[]) {
				return _asExtensionEvent(extHostEditors.onDidChangeTextEditorVisibleRanges)(listener, thisArgs, disposables);
			},
			onDidChangeTextEditorViewColumn(listener, thisArg?, disposables?) {
				return _asExtensionEvent(extHostEditors.onDidChangeTextEditorViewColumn)(listener, thisArg, disposables);
			},
			onDidChangeTextEditorDiffInformation(listener, thisArg?, disposables?) {
				checkProposedApiEnabled(extension, 'textEditorDiffInformation');
				return _asExtensionEvent(extHostEditors.onDidChangeTextEditorDiffInformation)(listener, thisArg, disposables);
			},
			onDidCloseTerminal(listener, thisArg?, disposables?) {
				return _asExtensionEvent(extHostTerminalService.onDidCloseTerminal)(listener, thisArg, disposables);
			},
			onDidOpenTerminal(listener, thisArg?, disposables?) {
				return _asExtensionEvent(extHostTerminalService.onDidOpenTerminal)(listener, thisArg, disposables);
			},
			onDidChangeActiveTerminal(listener, thisArg?, disposables?) {
				return _asExtensionEvent(extHostTerminalService.onDidChangeActiveTerminal)(listener, thisArg, disposables);
			},
			onDidChangeTerminalDimensions(listener, thisArg?, disposables?) {
				checkProposedApiEnabled(extension, 'terminalDimensions');
				return _asExtensionEvent(extHostTerminalService.onDidChangeTerminalDimensions)(listener, thisArg, disposables);
			},
			onDidChangeTerminalState(listener, thisArg?, disposables?) {
				return _asExtensionEvent(extHostTerminalService.onDidChangeTerminalState)(listener, thisArg, disposables);
			},
			onDidWriteTerminalData(listener, thisArg?, disposables?) {
				checkProposedApiEnabled(extension, 'terminalDataWriteEvent');
				return _asExtensionEvent(extHostTerminalService.onDidWriteTerminalData)(listener, thisArg, disposables);
			},
			onDidExecuteTerminalCommand(listener, thisArg?, disposables?) {
				checkProposedApiEnabled(extension, 'terminalExecuteCommandEvent');
				return _asExtensionEvent(extHostTerminalService.onDidExecuteTerminalCommand)(listener, thisArg, disposables);
			},
			onDidChangeTerminalShellIntegration(listener, thisArg?, disposables?) {
				return _asExtensionEvent(extHostTerminalShellIntegration.onDidChangeTerminalShellIntegration)(listener, thisArg, disposables);
			},
			onDidStartTerminalShellExecution(listener, thisArg?, disposables?) {
				return _asExtensionEvent(extHostTerminalShellIntegration.onDidStartTerminalShellExecution)(listener, thisArg, disposables);
			},
			onDidEndTerminalShellExecution(listener, thisArg?, disposables?) {
				return _asExtensionEvent(extHostTerminalShellIntegration.onDidEndTerminalShellExecution)(listener, thisArg, disposables);
			},
			get state() {
				return extHostWindow.getState();
			},
			onDidChangeWindowState(listener, thisArg?, disposables?) {
				return _asExtensionEvent(extHostWindow.onDidChangeWindowState)(listener, thisArg, disposables);
			},
			showInformationMessage(message: string, ...rest: Array<vscode.MessageOptions | string | vscode.MessageItem>) {
				return <Thenable<any>>extHostMessageService.showMessage(extension, Severity.Info, message, rest[0], <Array<string | vscode.MessageItem>>rest.slice(1));
			},
			showWarningMessage(message: string, ...rest: Array<vscode.MessageOptions | string | vscode.MessageItem>) {
				return <Thenable<any>>extHostMessageService.showMessage(extension, Severity.Warning, message, rest[0], <Array<string | vscode.MessageItem>>rest.slice(1));
			},
			showErrorMessage(message: string, ...rest: Array<vscode.MessageOptions | string | vscode.MessageItem>) {
				return <Thenable<any>>extHostMessageService.showMessage(extension, Severity.Error, message, rest[0], <Array<string | vscode.MessageItem>>rest.slice(1));
			},
			showQuickPick(items: any, options?: vscode.QuickPickOptions, token?: vscode.CancellationToken): any {
				return extHostQuickOpen.showQuickPick(extension, items, options, token);
			},
			showWorkspaceFolderPick(options?: vscode.WorkspaceFolderPickOptions) {
				return extHostQuickOpen.showWorkspaceFolderPick(options);
			},
			showInputBox(options?: vscode.InputBoxOptions, token?: vscode.CancellationToken) {
				return extHostQuickOpen.showInput(options, token);
			},
			showOpenDialog(options) {
				return extHostDialogs.showOpenDialog(options);
			},
			showSaveDialog(options) {
				return extHostDialogs.showSaveDialog(options);
			},
			createStatusBarItem(alignmentOrId?: vscode.StatusBarAlignment | string, priorityOrAlignment?: number | vscode.StatusBarAlignment, priorityArg?: number): vscode.StatusBarItem {
				let id: string | undefined;
				let alignment: number | undefined;
				let priority: number | undefined;

				if (typeof alignmentOrId === 'string') {
					id = alignmentOrId;
					alignment = priorityOrAlignment;
					priority = priorityArg;
				} else {
					alignment = alignmentOrId;
					priority = priorityOrAlignment;
				}

				return extHostStatusBar.createStatusBarEntry(extension, id, alignment, priority);
			},
			setStatusBarMessage(text: string, timeoutOrThenable?: number | Thenable<any>): vscode.Disposable {
				return extHostStatusBar.setStatusBarMessage(text, timeoutOrThenable);
			},
			withScmProgress<R>(task: (progress: vscode.Progress<number>) => Thenable<R>) {
				extHostApiDeprecation.report('window.withScmProgress', extension,
					`Use 'withProgress' instead.`);

				return extHostProgress.withProgress(extension, { location: extHostTypes.ProgressLocation.SourceControl }, (progress, token) => task({ report(n: number) { /*noop*/ } }));
			},
			withProgress<R>(options: vscode.ProgressOptions, task: (progress: vscode.Progress<{ message?: string; worked?: number }>, token: vscode.CancellationToken) => Thenable<R>) {
				return extHostProgress.withProgress(extension, options, task);
			},
			createOutputChannel(name: string, options: string | { log: true } | undefined): any {
				return extHostOutputService.createOutputChannel(name, options, extension);
			},
			createWebviewPanel(viewType: string, title: string, showOptions: vscode.ViewColumn | { viewColumn: vscode.ViewColumn; preserveFocus?: boolean }, options?: vscode.WebviewPanelOptions & vscode.WebviewOptions): vscode.WebviewPanel {
				return extHostWebviewPanels.createWebviewPanel(extension, viewType, title, showOptions, options);
			},
			createWebviewTextEditorInset(editor: vscode.TextEditor, line: number, height: number, options?: vscode.WebviewOptions): vscode.WebviewEditorInset {
				checkProposedApiEnabled(extension, 'editorInsets');
				return extHostEditorInsets.createWebviewEditorInset(editor, line, height, options, extension);
			},
			createTerminal(nameOrOptions?: vscode.TerminalOptions | vscode.ExtensionTerminalOptions | string, shellPath?: string, shellArgs?: readonly string[] | string): vscode.Terminal {
				if (typeof nameOrOptions === 'object') {
					if ('pty' in nameOrOptions) {
						return extHostTerminalService.createExtensionTerminal(nameOrOptions);
					}
					return extHostTerminalService.createTerminalFromOptions(nameOrOptions);
				}
				return extHostTerminalService.createTerminal(nameOrOptions, shellPath, shellArgs);
			},
			registerTerminalLinkProvider(provider: vscode.TerminalLinkProvider): vscode.Disposable {
				return extHostTerminalService.registerLinkProvider(provider);
			},
			registerTerminalProfileProvider(id: string, provider: vscode.TerminalProfileProvider): vscode.Disposable {
				return extHostTerminalService.registerProfileProvider(extension, id, provider);
			},
			registerTerminalCompletionProvider(provider: vscode.TerminalCompletionProvider<vscode.TerminalCompletionItem>, ...triggerCharacters: string[]): vscode.Disposable {
				checkProposedApiEnabled(extension, 'terminalCompletionProvider');
				return extHostTerminalService.registerTerminalCompletionProvider(extension, provider, ...triggerCharacters);
			},
			registerTerminalQuickFixProvider(id: string, provider: vscode.TerminalQuickFixProvider): vscode.Disposable {
				checkProposedApiEnabled(extension, 'terminalQuickFixProvider');
				return extHostTerminalService.registerTerminalQuickFixProvider(id, extension.identifier.value, provider);
			},
			registerTreeDataProvider(viewId: string, treeDataProvider: vscode.TreeDataProvider<any>): vscode.Disposable {
				return extHostTreeViews.registerTreeDataProvider(viewId, treeDataProvider, extension);
			},
			createTreeView(viewId: string, options: { treeDataProvider: vscode.TreeDataProvider<any> }): vscode.TreeView<any> {
				return extHostTreeViews.createTreeView(viewId, options, extension);
			},
			registerWebviewPanelSerializer: (viewType: string, serializer: vscode.WebviewPanelSerializer) => {
				return extHostWebviewPanels.registerWebviewPanelSerializer(extension, viewType, serializer);
			},
			registerCustomEditorProvider: (viewType: string, provider: vscode.CustomTextEditorProvider | vscode.CustomReadonlyEditorProvider, options: { webviewOptions?: vscode.WebviewPanelOptions; supportsMultipleEditorsPerDocument?: boolean } = {}) => {
				return extHostCustomEditors.registerCustomEditorProvider(extension, viewType, provider, options);
			},
			registerFileDecorationProvider(provider: vscode.FileDecorationProvider) {
				return extHostDecorations.registerFileDecorationProvider(provider, extension);
			},
			registerUriHandler(handler: vscode.UriHandler) {
				return extHostUrls.registerUriHandler(extension, handler);
			},
			createQuickPick<T extends vscode.QuickPickItem>(): vscode.QuickPick<T> {
				return extHostQuickOpen.createQuickPick(extension);
			},
			createInputBox(): vscode.InputBox {
				return extHostQuickOpen.createInputBox(extension);
			},
			get activeColorTheme(): vscode.ColorTheme {
				return extHostTheming.activeColorTheme;
			},
			onDidChangeActiveColorTheme(listener, thisArg?, disposables?) {
				return _asExtensionEvent(extHostTheming.onDidChangeActiveColorTheme)(listener, thisArg, disposables);
			},
			registerWebviewViewProvider(viewId: string, provider: vscode.WebviewViewProvider, options?: {
				webviewOptions?: {
					retainContextWhenHidden?: boolean;
				};
			}) {
				return extHostWebviewViews.registerWebviewViewProvider(extension, viewId, provider, options?.webviewOptions);
			},
			get activeNotebookEditor(): vscode.NotebookEditor | undefined {
				return extHostNotebook.activeNotebookEditor;
			},
			onDidChangeActiveNotebookEditor(listener, thisArgs?, disposables?) {
				return _asExtensionEvent(extHostNotebook.onDidChangeActiveNotebookEditor)(listener, thisArgs, disposables);
			},
			get visibleNotebookEditors() {
				return extHostNotebook.visibleNotebookEditors;
			},
			get onDidChangeVisibleNotebookEditors() {
				return _asExtensionEvent(extHostNotebook.onDidChangeVisibleNotebookEditors);
			},
			onDidChangeNotebookEditorSelection(listener, thisArgs?, disposables?) {
				return _asExtensionEvent(extHostNotebookEditors.onDidChangeNotebookEditorSelection)(listener, thisArgs, disposables);
			},
			onDidChangeNotebookEditorVisibleRanges(listener, thisArgs?, disposables?) {
				return _asExtensionEvent(extHostNotebookEditors.onDidChangeNotebookEditorVisibleRanges)(listener, thisArgs, disposables);
			},
			showNotebookDocument(document, options?) {
				return extHostNotebook.showNotebookDocument(document, options);
			},
			registerExternalUriOpener(id: string, opener: vscode.ExternalUriOpener, metadata: vscode.ExternalUriOpenerMetadata) {
				checkProposedApiEnabled(extension, 'externalUriOpener');
				return extHostUriOpeners.registerExternalUriOpener(extension.identifier, id, opener, metadata);
			},
			registerProfileContentHandler(id: string, handler: vscode.ProfileContentHandler) {
				checkProposedApiEnabled(extension, 'profileContentHandlers');
				return extHostProfileContentHandlers.registerProfileContentHandler(extension, id, handler);
			},
			registerQuickDiffProvider(selector: vscode.DocumentSelector, quickDiffProvider: vscode.QuickDiffProvider, id: string, label: string, rootUri?: vscode.Uri): vscode.Disposable {
				checkProposedApiEnabled(extension, 'quickDiffProvider');
				return extHostQuickDiff.registerQuickDiffProvider(extension, checkSelector(selector), quickDiffProvider, id, label, rootUri);
			},
			get tabGroups(): vscode.TabGroups {
				return extHostEditorTabs.tabGroups;
			},
			registerShareProvider(selector: vscode.DocumentSelector, provider: vscode.ShareProvider): vscode.Disposable {
				checkProposedApiEnabled(extension, 'shareProvider');
				return extHostShare.registerShareProvider(checkSelector(selector), provider);
			},
			get nativeHandle(): Uint8Array | undefined {
				checkProposedApiEnabled(extension, 'nativeWindowHandle');
				return extHostWindow.nativeHandle;
			},
			createChatStatusItem: (id: string) => {
				checkProposedApiEnabled(extension, 'chatStatusItem');
				return extHostChatStatus.createChatStatusItem(extension, id);
			},
			showChatSession: (chatSessionType: string, sessionId: string, options?: vscode.ChatSessionShowOptions) => {
				checkProposedApiEnabled(extension, 'chatSessionsProvider');
				return extHostChatSessions.showChatSession(extension, chatSessionType, sessionId, options);
			},
		};

		// namespace: workspace

		const workspace: typeof vscode.workspace = {
			get rootPath() {
				extHostApiDeprecation.report('workspace.rootPath', extension,
					`Please use 'workspace.workspaceFolders' instead. More details: https://aka.ms/vscode-eliminating-rootpath`);

				return extHostWorkspace.getPath();
			},
			set rootPath(value) {
				throw new errors.ReadonlyError('rootPath');
			},
			getWorkspaceFolder(resource) {
				return extHostWorkspace.getWorkspaceFolder(resource);
			},
			get workspaceFolders() {
				return extHostWorkspace.getWorkspaceFolders();
			},
			get name() {
				return extHostWorkspace.name;
			},
			set name(value) {
				throw new errors.ReadonlyError('name');
			},
			get workspaceFile() {
				return extHostWorkspace.workspaceFile;
			},
			set workspaceFile(value) {
				throw new errors.ReadonlyError('workspaceFile');
			},
			updateWorkspaceFolders: (index, deleteCount, ...workspaceFoldersToAdd) => {
				return extHostWorkspace.updateWorkspaceFolders(extension, index, deleteCount || 0, ...workspaceFoldersToAdd);
			},
			onDidChangeWorkspaceFolders: function (listener, thisArgs?, disposables?) {
				return _asExtensionEvent(extHostWorkspace.onDidChangeWorkspace)(listener, thisArgs, disposables);
			},
			asRelativePath: (pathOrUri, includeWorkspace?) => {
				return extHostWorkspace.getRelativePath(pathOrUri, includeWorkspace);
			},
			findFiles: (include, exclude, maxResults?, token?) => {
				// Note, undefined/null have different meanings on "exclude"
				return extHostWorkspace.findFiles(include, exclude, maxResults, extension.identifier, token);
			},
			findFiles2: (filePattern: vscode.GlobPattern[], options?: vscode.FindFiles2Options, token?: vscode.CancellationToken): Thenable<vscode.Uri[]> => {
				checkProposedApiEnabled(extension, 'findFiles2');
				return extHostWorkspace.findFiles2(filePattern, options, extension.identifier, token);
			},
			findTextInFiles: (query: vscode.TextSearchQuery, optionsOrCallback: vscode.FindTextInFilesOptions | ((result: vscode.TextSearchResult) => void), callbackOrToken?: vscode.CancellationToken | ((result: vscode.TextSearchResult) => void), token?: vscode.CancellationToken) => {
				checkProposedApiEnabled(extension, 'findTextInFiles');
				let options: vscode.FindTextInFilesOptions;
				let callback: (result: vscode.TextSearchResult) => void;

				if (typeof optionsOrCallback === 'object') {
					options = optionsOrCallback;
					callback = callbackOrToken as (result: vscode.TextSearchResult) => void;
				} else {
					options = {};
					callback = optionsOrCallback;
					token = callbackOrToken as vscode.CancellationToken;
				}

				return extHostWorkspace.findTextInFiles(query, options || {}, callback, extension.identifier, token);
			},
			findTextInFiles2: (query: vscode.TextSearchQuery2, options?: vscode.FindTextInFilesOptions2, token?: vscode.CancellationToken): vscode.FindTextInFilesResponse => {
				checkProposedApiEnabled(extension, 'findTextInFiles2');
				checkProposedApiEnabled(extension, 'textSearchProvider2');
				return extHostWorkspace.findTextInFiles2(query, options, extension.identifier, token);
			},
			save: (uri) => {
				return extHostWorkspace.save(uri);
			},
			saveAs: (uri) => {
				return extHostWorkspace.saveAs(uri);
			},
			saveAll: (includeUntitled?) => {
				return extHostWorkspace.saveAll(includeUntitled);
			},
			applyEdit(edit: vscode.WorkspaceEdit, metadata?: vscode.WorkspaceEditMetadata): Thenable<boolean> {
				return extHostBulkEdits.applyWorkspaceEdit(edit, extension, metadata);
			},
			createFileSystemWatcher: (pattern, optionsOrIgnoreCreate, ignoreChange?, ignoreDelete?): vscode.FileSystemWatcher => {
				const options: FileSystemWatcherCreateOptions = {
					ignoreCreateEvents: Boolean(optionsOrIgnoreCreate),
					ignoreChangeEvents: Boolean(ignoreChange),
					ignoreDeleteEvents: Boolean(ignoreDelete),
				};

				return extHostFileSystemEvent.createFileSystemWatcher(extHostWorkspace, configProvider, extension, pattern, options);
			},
			get textDocuments() {
				return extHostDocuments.getAllDocumentData().map(data => data.document);
			},
			set textDocuments(value) {
				throw new errors.ReadonlyError('textDocuments');
			},
			openTextDocument(uriOrFileNameOrOptions?: vscode.Uri | string | { language?: string; content?: string; encoding?: string }, options?: { encoding?: string }) {
				let uriPromise: Thenable<URI>;

				options = (options ?? uriOrFileNameOrOptions) as ({ language?: string; content?: string; encoding?: string } | undefined);

				if (typeof uriOrFileNameOrOptions === 'string') {
					uriPromise = Promise.resolve(URI.file(uriOrFileNameOrOptions));
				} else if (URI.isUri(uriOrFileNameOrOptions)) {
					uriPromise = Promise.resolve(uriOrFileNameOrOptions);
				} else if (!options || typeof options === 'object') {
					uriPromise = extHostDocuments.createDocumentData(options);
				} else {
					throw new Error('illegal argument - uriOrFileNameOrOptions');
				}

				return uriPromise.then(uri => {
					extHostLogService.trace(`openTextDocument from ${extension.identifier}`);
					if (uri.scheme === Schemas.vscodeRemote && !uri.authority) {
						extHostApiDeprecation.report('workspace.openTextDocument', extension, `A URI of 'vscode-remote' scheme requires an authority.`);
					}
					return extHostDocuments.ensureDocumentData(uri, options).then(documentData => {
						return documentData.document;
					});
				});
			},
			onDidOpenTextDocument: (listener, thisArgs?, disposables?) => {
				return _asExtensionEvent(extHostDocuments.onDidAddDocument)(listener, thisArgs, disposables);
			},
			onDidCloseTextDocument: (listener, thisArgs?, disposables?) => {
				return _asExtensionEvent(extHostDocuments.onDidRemoveDocument)(listener, thisArgs, disposables);
			},
			onDidChangeTextDocument: (listener, thisArgs?, disposables?) => {
				if (isProposedApiEnabled(extension, 'textDocumentChangeReason')) {
					return _asExtensionEvent(extHostDocuments.onDidChangeDocumentWithReason)(listener, thisArgs, disposables);
				}
				return _asExtensionEvent(extHostDocuments.onDidChangeDocument)(listener, thisArgs, disposables);
			},
			onDidSaveTextDocument: (listener, thisArgs?, disposables?) => {
				return _asExtensionEvent(extHostDocuments.onDidSaveDocument)(listener, thisArgs, disposables);
			},
			onWillSaveTextDocument: (listener, thisArgs?, disposables?) => {
				return _asExtensionEvent(extHostDocumentSaveParticipant.getOnWillSaveTextDocumentEvent(extension))(listener, thisArgs, disposables);
			},
			get notebookDocuments(): vscode.NotebookDocument[] {
				return extHostNotebook.notebookDocuments.map(d => d.apiNotebook);
			},
			async openNotebookDocument(uriOrType?: URI | string, content?: vscode.NotebookData) {
				let uri: URI;
				if (URI.isUri(uriOrType)) {
					uri = uriOrType;
					await extHostNotebook.openNotebookDocument(uriOrType);
				} else if (typeof uriOrType === 'string') {
					uri = URI.revive(await extHostNotebook.createNotebookDocument({ viewType: uriOrType, content }));
				} else {
					throw new Error('Invalid arguments');
				}
				return extHostNotebook.getNotebookDocument(uri).apiNotebook;
			},
			onDidSaveNotebookDocument(listener, thisArg, disposables) {
				return _asExtensionEvent(extHostNotebookDocuments.onDidSaveNotebookDocument)(listener, thisArg, disposables);
			},
			onDidChangeNotebookDocument(listener, thisArg, disposables) {
				return _asExtensionEvent(extHostNotebookDocuments.onDidChangeNotebookDocument)(listener, thisArg, disposables);
			},
			onWillSaveNotebookDocument(listener, thisArg, disposables) {
				return _asExtensionEvent(extHostNotebookDocumentSaveParticipant.getOnWillSaveNotebookDocumentEvent(extension))(listener, thisArg, disposables);
			},
			get onDidOpenNotebookDocument() {
				return _asExtensionEvent(extHostNotebook.onDidOpenNotebookDocument);
			},
			get onDidCloseNotebookDocument() {
				return _asExtensionEvent(extHostNotebook.onDidCloseNotebookDocument);
			},
			registerNotebookSerializer(viewType: string, serializer: vscode.NotebookSerializer, options?: vscode.NotebookDocumentContentOptions, registration?: vscode.NotebookRegistrationData) {
				return extHostNotebook.registerNotebookSerializer(extension, viewType, serializer, options, isProposedApiEnabled(extension, 'notebookLiveShare') ? registration : undefined);
			},
			onDidChangeConfiguration: (listener: (_: any) => any, thisArgs?: any, disposables?: extHostTypes.Disposable[]) => {
				return _asExtensionEvent(configProvider.onDidChangeConfiguration)(listener, thisArgs, disposables);
			},
			getConfiguration(section?: string, scope?: vscode.ConfigurationScope | null): vscode.WorkspaceConfiguration {
				scope = arguments.length === 1 ? undefined : scope;
				return configProvider.getConfiguration(section, scope, extension);
			},
			registerTextDocumentContentProvider(scheme: string, provider: vscode.TextDocumentContentProvider) {
				return extHostDocumentContentProviders.registerTextDocumentContentProvider(scheme, provider);
			},
			registerTaskProvider: (type: string, provider: vscode.TaskProvider) => {
				extHostApiDeprecation.report('window.registerTaskProvider', extension,
					`Use the corresponding function on the 'tasks' namespace instead`);

				return extHostTask.registerTaskProvider(extension, type, provider);
			},
			registerFileSystemProvider(scheme, provider, options) {
				return combinedDisposable(
					extHostFileSystem.registerFileSystemProvider(extension, scheme, provider, options),
					extHostConsumerFileSystem.addFileSystemProvider(scheme, provider, options)
				);
			},
			get fs() {
				return extHostConsumerFileSystem.value;
			},
			registerFileSearchProvider: (scheme: string, provider: vscode.FileSearchProvider) => {
				checkProposedApiEnabled(extension, 'fileSearchProvider');
				return extHostSearch.registerFileSearchProviderOld(scheme, provider);
			},
			registerTextSearchProvider: (scheme: string, provider: vscode.TextSearchProvider) => {
				checkProposedApiEnabled(extension, 'textSearchProvider');
				return extHostSearch.registerTextSearchProviderOld(scheme, provider);
			},
			registerAITextSearchProvider: (scheme: string, provider: vscode.AITextSearchProvider) => {
				// there are some dependencies on textSearchProvider, so we need to check for both
				checkProposedApiEnabled(extension, 'aiTextSearchProvider');
				checkProposedApiEnabled(extension, 'textSearchProvider2');
				return extHostSearch.registerAITextSearchProvider(scheme, provider);
			},
			registerFileSearchProvider2: (scheme: string, provider: vscode.FileSearchProvider2) => {
				checkProposedApiEnabled(extension, 'fileSearchProvider2');
				return extHostSearch.registerFileSearchProvider(scheme, provider);
			},
			registerTextSearchProvider2: (scheme: string, provider: vscode.TextSearchProvider2) => {
				checkProposedApiEnabled(extension, 'textSearchProvider2');
				return extHostSearch.registerTextSearchProvider(scheme, provider);
			},
			registerRemoteAuthorityResolver: (authorityPrefix: string, resolver: vscode.RemoteAuthorityResolver) => {
				checkProposedApiEnabled(extension, 'resolvers');
				return extensionService.registerRemoteAuthorityResolver(authorityPrefix, resolver);
			},
			registerResourceLabelFormatter: (formatter: vscode.ResourceLabelFormatter) => {
				checkProposedApiEnabled(extension, 'resolvers');
				return extHostLabelService.$registerResourceLabelFormatter(formatter);
			},
			getRemoteExecServer: (authority: string) => {
				checkProposedApiEnabled(extension, 'resolvers');
				return extensionService.getRemoteExecServer(authority);
			},
			onDidCreateFiles: (listener, thisArg, disposables) => {
				return _asExtensionEvent(extHostFileSystemEvent.onDidCreateFile)(listener, thisArg, disposables);
			},
			onDidDeleteFiles: (listener, thisArg, disposables) => {
				return _asExtensionEvent(extHostFileSystemEvent.onDidDeleteFile)(listener, thisArg, disposables);
			},
			onDidRenameFiles: (listener, thisArg, disposables) => {
				return _asExtensionEvent(extHostFileSystemEvent.onDidRenameFile)(listener, thisArg, disposables);
			},
			onWillCreateFiles: (listener: (e: vscode.FileWillCreateEvent) => any, thisArg?: any, disposables?: vscode.Disposable[]) => {
				return _asExtensionEvent(extHostFileSystemEvent.getOnWillCreateFileEvent(extension))(listener, thisArg, disposables);
			},
			onWillDeleteFiles: (listener: (e: vscode.FileWillDeleteEvent) => any, thisArg?: any, disposables?: vscode.Disposable[]) => {
				return _asExtensionEvent(extHostFileSystemEvent.getOnWillDeleteFileEvent(extension))(listener, thisArg, disposables);
			},
			onWillRenameFiles: (listener: (e: vscode.FileWillRenameEvent) => any, thisArg?: any, disposables?: vscode.Disposable[]) => {
				return _asExtensionEvent(extHostFileSystemEvent.getOnWillRenameFileEvent(extension))(listener, thisArg, disposables);
			},
			openTunnel: (forward: vscode.TunnelOptions) => {
				checkProposedApiEnabled(extension, 'tunnels');
				return extHostTunnelService.openTunnel(extension, forward).then(value => {
					if (!value) {
						throw new Error('cannot open tunnel');
					}
					return value;
				});
			},
			get tunnels() {
				checkProposedApiEnabled(extension, 'tunnels');
				return extHostTunnelService.getTunnels();
			},
			onDidChangeTunnels: (listener, thisArg?, disposables?) => {
				checkProposedApiEnabled(extension, 'tunnels');
				return _asExtensionEvent(extHostTunnelService.onDidChangeTunnels)(listener, thisArg, disposables);
			},
			registerPortAttributesProvider: (portSelector: vscode.PortAttributesSelector, provider: vscode.PortAttributesProvider) => {
				checkProposedApiEnabled(extension, 'portsAttributes');
				return extHostTunnelService.registerPortsAttributesProvider(portSelector, provider);
			},
			registerTunnelProvider: (tunnelProvider: vscode.TunnelProvider, information: vscode.TunnelInformation) => {
				checkProposedApiEnabled(extension, 'tunnelFactory');
				return extHostTunnelService.registerTunnelProvider(tunnelProvider, information);
			},
			registerTimelineProvider: (scheme: string | string[], provider: vscode.TimelineProvider) => {
				checkProposedApiEnabled(extension, 'timeline');
				return extHostTimeline.registerTimelineProvider(scheme, provider, extension.identifier, extHostCommands.converter);
			},
			get isTrusted() {
				return extHostWorkspace.trusted;
			},
			requestWorkspaceTrust: (options?: vscode.WorkspaceTrustRequestOptions) => {
				checkProposedApiEnabled(extension, 'workspaceTrust');
				return extHostWorkspace.requestWorkspaceTrust(options);
			},
			onDidGrantWorkspaceTrust: (listener, thisArgs?, disposables?) => {
				return _asExtensionEvent(extHostWorkspace.onDidGrantWorkspaceTrust)(listener, thisArgs, disposables);
			},
			registerEditSessionIdentityProvider: (scheme: string, provider: vscode.EditSessionIdentityProvider) => {
				checkProposedApiEnabled(extension, 'editSessionIdentityProvider');
				return extHostWorkspace.registerEditSessionIdentityProvider(scheme, provider);
			},
			onWillCreateEditSessionIdentity: (listener, thisArgs?, disposables?) => {
				checkProposedApiEnabled(extension, 'editSessionIdentityProvider');
				return _asExtensionEvent(extHostWorkspace.getOnWillCreateEditSessionIdentityEvent(extension))(listener, thisArgs, disposables);
			},
			registerCanonicalUriProvider: (scheme: string, provider: vscode.CanonicalUriProvider) => {
				checkProposedApiEnabled(extension, 'canonicalUriProvider');
				return extHostWorkspace.registerCanonicalUriProvider(scheme, provider);
			},
			getCanonicalUri: (uri: vscode.Uri, options: vscode.CanonicalUriRequestOptions, token: vscode.CancellationToken) => {
				checkProposedApiEnabled(extension, 'canonicalUriProvider');
				return extHostWorkspace.provideCanonicalUri(uri, options, token);
			},
			decode(content: Uint8Array, options?: { uri?: vscode.Uri; encoding?: string }) {
				return extHostWorkspace.decode(content, options);
			},
			encode(content: string, options?: { uri?: vscode.Uri; encoding?: string }) {
				return extHostWorkspace.encode(content, options);
			}
		};

		// namespace: scm
		const scm: typeof vscode.scm = {
			get inputBox() {
				extHostApiDeprecation.report('scm.inputBox', extension,
					`Use 'SourceControl.inputBox' instead`);

				return extHostSCM.getLastInputBox(extension)!; // Strict null override - Deprecated api
			},
			createSourceControl(id: string, label: string, rootUri?: vscode.Uri, iconPath?: vscode.IconPath, parent?: vscode.SourceControl): vscode.SourceControl {
				if (iconPath || parent) {
					checkProposedApiEnabled(extension, 'scmProviderOptions');
				}
				return extHostSCM.createSourceControl(extension, id, label, rootUri, iconPath, parent);
			}
		};

		// namespace: comments
		const comments: typeof vscode.comments = {
			createCommentController(id: string, label: string) {
				return extHostComment.createCommentController(extension, id, label);
			}
		};

		// namespace: debug
		const debug: typeof vscode.debug = {
			get activeDebugSession() {
				return extHostDebugService.activeDebugSession;
			},
			get activeDebugConsole() {
				return extHostDebugService.activeDebugConsole;
			},
			get breakpoints() {
				return extHostDebugService.breakpoints;
			},
			get activeStackItem() {
				return extHostDebugService.activeStackItem;
			},
			registerDebugVisualizationProvider(id, provider) {
				checkProposedApiEnabled(extension, 'debugVisualization');
				return extHostDebugService.registerDebugVisualizationProvider(extension, id, provider);
			},
			registerDebugVisualizationTreeProvider(id, provider) {
				checkProposedApiEnabled(extension, 'debugVisualization');
				return extHostDebugService.registerDebugVisualizationTree(extension, id, provider);
			},
			onDidStartDebugSession(listener, thisArg?, disposables?) {
				return _asExtensionEvent(extHostDebugService.onDidStartDebugSession)(listener, thisArg, disposables);
			},
			onDidTerminateDebugSession(listener, thisArg?, disposables?) {
				return _asExtensionEvent(extHostDebugService.onDidTerminateDebugSession)(listener, thisArg, disposables);
			},
			onDidChangeActiveDebugSession(listener, thisArg?, disposables?) {
				return _asExtensionEvent(extHostDebugService.onDidChangeActiveDebugSession)(listener, thisArg, disposables);
			},
			onDidReceiveDebugSessionCustomEvent(listener, thisArg?, disposables?) {
				return _asExtensionEvent(extHostDebugService.onDidReceiveDebugSessionCustomEvent)(listener, thisArg, disposables);
			},
			onDidChangeBreakpoints(listener, thisArgs?, disposables?) {
				return _asExtensionEvent(extHostDebugService.onDidChangeBreakpoints)(listener, thisArgs, disposables);
			},
			onDidChangeActiveStackItem(listener, thisArg?, disposables?) {
				return _asExtensionEvent(extHostDebugService.onDidChangeActiveStackItem)(listener, thisArg, disposables);
			},
			registerDebugConfigurationProvider(debugType: string, provider: vscode.DebugConfigurationProvider, triggerKind?: vscode.DebugConfigurationProviderTriggerKind) {
				return extHostDebugService.registerDebugConfigurationProvider(debugType, provider, triggerKind || DebugConfigurationProviderTriggerKind.Initial);
			},
			registerDebugAdapterDescriptorFactory(debugType: string, factory: vscode.DebugAdapterDescriptorFactory) {
				return extHostDebugService.registerDebugAdapterDescriptorFactory(extension, debugType, factory);
			},
			registerDebugAdapterTrackerFactory(debugType: string, factory: vscode.DebugAdapterTrackerFactory) {
				return extHostDebugService.registerDebugAdapterTrackerFactory(debugType, factory);
			},
			startDebugging(folder: vscode.WorkspaceFolder | undefined, nameOrConfig: string | vscode.DebugConfiguration, parentSessionOrOptions?: vscode.DebugSession | vscode.DebugSessionOptions) {
				if (!parentSessionOrOptions || (typeof parentSessionOrOptions === 'object' && 'configuration' in parentSessionOrOptions)) {
					return extHostDebugService.startDebugging(folder, nameOrConfig, { parentSession: parentSessionOrOptions });
				}
				return extHostDebugService.startDebugging(folder, nameOrConfig, parentSessionOrOptions || {});
			},
			stopDebugging(session?: vscode.DebugSession) {
				return extHostDebugService.stopDebugging(session);
			},
			addBreakpoints(breakpoints: readonly vscode.Breakpoint[]) {
				return extHostDebugService.addBreakpoints(breakpoints);
			},
			removeBreakpoints(breakpoints: readonly vscode.Breakpoint[]) {
				return extHostDebugService.removeBreakpoints(breakpoints);
			},
			asDebugSourceUri(source: vscode.DebugProtocolSource, session?: vscode.DebugSession): vscode.Uri {
				return extHostDebugService.asDebugSourceUri(source, session);
			}
		};

		const tasks: typeof vscode.tasks = {
			registerTaskProvider: (type: string, provider: vscode.TaskProvider) => {
				return extHostTask.registerTaskProvider(extension, type, provider);
			},
			fetchTasks: (filter?: vscode.TaskFilter): Thenable<vscode.Task[]> => {
				return extHostTask.fetchTasks(filter);
			},
			executeTask: (task: vscode.Task): Thenable<vscode.TaskExecution> => {
				return extHostTask.executeTask(extension, task);
			},
			get taskExecutions(): vscode.TaskExecution[] {
				return extHostTask.taskExecutions;
			},
			onDidStartTask: (listener: (e: vscode.TaskStartEvent) => any, thisArgs?: any, disposables?) => {
				const wrappedListener = (event: vscode.TaskStartEvent) => {
					if (!isProposedApiEnabled(extension, 'taskExecutionTerminal')) {
						if (event?.execution?.terminal !== undefined) {
							event.execution.terminal = undefined;
						}
					}
					const eventWithExecution = {
						...event,
						execution: event.execution
					};
					return listener.call(thisArgs, eventWithExecution);
				};
				return _asExtensionEvent(extHostTask.onDidStartTask)(wrappedListener, thisArgs, disposables);
			},
			onDidEndTask: (listeners, thisArgs?, disposables?) => {
				return _asExtensionEvent(extHostTask.onDidEndTask)(listeners, thisArgs, disposables);
			},
			onDidStartTaskProcess: (listeners, thisArgs?, disposables?) => {
				return _asExtensionEvent(extHostTask.onDidStartTaskProcess)(listeners, thisArgs, disposables);
			},
			onDidEndTaskProcess: (listeners, thisArgs?, disposables?) => {
				return _asExtensionEvent(extHostTask.onDidEndTaskProcess)(listeners, thisArgs, disposables);
			},
			onDidStartTaskProblemMatchers: (listeners, thisArgs?, disposables?) => {
				checkProposedApiEnabled(extension, 'taskProblemMatcherStatus');
				return _asExtensionEvent(extHostTask.onDidStartTaskProblemMatchers)(listeners, thisArgs, disposables);
			},
			onDidEndTaskProblemMatchers: (listeners, thisArgs?, disposables?) => {
				checkProposedApiEnabled(extension, 'taskProblemMatcherStatus');
				return _asExtensionEvent(extHostTask.onDidEndTaskProblemMatchers)(listeners, thisArgs, disposables);
			}
		};

		// namespace: notebook
		const notebooks: typeof vscode.notebooks = {
			createNotebookController(id: string, notebookType: string, label: string, handler?, rendererScripts?: vscode.NotebookRendererScript[]) {
				return extHostNotebookKernels.createNotebookController(extension, id, notebookType, label, handler, isProposedApiEnabled(extension, 'notebookMessaging') ? rendererScripts : undefined);
			},
			registerNotebookCellStatusBarItemProvider: (notebookType: string, provider: vscode.NotebookCellStatusBarItemProvider) => {
				return extHostNotebook.registerNotebookCellStatusBarItemProvider(extension, notebookType, provider);
			},
			createRendererMessaging(rendererId) {
				return extHostNotebookRenderers.createRendererMessaging(extension, rendererId);
			},
			createNotebookControllerDetectionTask(notebookType: string) {
				checkProposedApiEnabled(extension, 'notebookKernelSource');
				return extHostNotebookKernels.createNotebookControllerDetectionTask(extension, notebookType);
			},
			registerKernelSourceActionProvider(notebookType: string, provider: vscode.NotebookKernelSourceActionProvider) {
				checkProposedApiEnabled(extension, 'notebookKernelSource');
				return extHostNotebookKernels.registerKernelSourceActionProvider(extension, notebookType, provider);
			},
		};

		// namespace: l10n
		const l10n: typeof vscode.l10n = {
			t(...params: [message: string, ...args: Array<string | number | boolean>] | [message: string, args: Record<string, any>] | [{ message: string; args?: Array<string | number | boolean> | Record<string, any>; comment: string | string[] }]): string {
				if (typeof params[0] === 'string') {
					const key = params.shift() as string;

					// We have either rest args which are Array<string | number | boolean> or an array with a single Record<string, any>.
					// This ensures we get a Record<string | number, any> which will be formatted correctly.
					const argsFormatted = !params || typeof params[0] !== 'object' ? params : params[0];
					return extHostLocalization.getMessage(extension.identifier.value, { message: key, args: argsFormatted as Record<string | number, any> | undefined });
				}

				return extHostLocalization.getMessage(extension.identifier.value, params[0]);
			},
			get bundle() {
				return extHostLocalization.getBundle(extension.identifier.value);
			},
			get uri() {
				return extHostLocalization.getBundleUri(extension.identifier.value);
			}
		};

		// namespace: interactive
		const interactive: typeof vscode.interactive = {
			transferActiveChat(toWorkspace: vscode.Uri) {
				checkProposedApiEnabled(extension, 'interactive');
				return extHostChatAgents2.transferActiveChat(toWorkspace);
			}
		};

		// namespace: ai
		const ai: typeof vscode.ai = {
			getRelatedInformation(query: string, types: vscode.RelatedInformationType[]): Thenable<vscode.RelatedInformationResult[]> {
				checkProposedApiEnabled(extension, 'aiRelatedInformation');
				return extHostAiRelatedInformation.getRelatedInformation(extension, query, types);
			},
			registerRelatedInformationProvider(type: vscode.RelatedInformationType, provider: vscode.RelatedInformationProvider) {
				checkProposedApiEnabled(extension, 'aiRelatedInformation');
				return extHostAiRelatedInformation.registerRelatedInformationProvider(extension, type, provider);
			},
			registerEmbeddingVectorProvider(model: string, provider: vscode.EmbeddingVectorProvider) {
				checkProposedApiEnabled(extension, 'aiRelatedInformation');
				return extHostAiEmbeddingVector.registerEmbeddingVectorProvider(extension, model, provider);
			},
			registerSettingsSearchProvider(provider: vscode.SettingsSearchProvider) {
				checkProposedApiEnabled(extension, 'aiSettingsSearch');
				return extHostAiSettingsSearch.registerSettingsSearchProvider(extension, provider);
			}
		};

		// namespace: chatregisterMcpServerDefinitionProvider
		const chat: typeof vscode.chat = {
			registerMappedEditsProvider(_selector: vscode.DocumentSelector, _provider: vscode.MappedEditsProvider) {
				checkProposedApiEnabled(extension, 'mappedEditsProvider');
				// no longer supported
				return { dispose() { } };
			},
			registerMappedEditsProvider2(provider: vscode.MappedEditsProvider2) {
				checkProposedApiEnabled(extension, 'mappedEditsProvider');
				return extHostCodeMapper.registerMappedEditsProvider(extension, provider);
			},
			createChatParticipant(id: string, handler: vscode.ChatExtendedRequestHandler) {
				return extHostChatAgents2.createChatAgent(extension, id, handler);
			},
			createDynamicChatParticipant(id: string, dynamicProps: vscode.DynamicChatParticipantProps, handler: vscode.ChatExtendedRequestHandler): vscode.ChatParticipant {
				checkProposedApiEnabled(extension, 'chatParticipantPrivate');
				return extHostChatAgents2.createDynamicChatAgent(extension, id, dynamicProps, handler);
			},
			registerChatParticipantDetectionProvider(provider: vscode.ChatParticipantDetectionProvider) {
				checkProposedApiEnabled(extension, 'chatParticipantPrivate');
				return extHostChatAgents2.registerChatParticipantDetectionProvider(extension, provider);
			},
			registerRelatedFilesProvider(provider: vscode.ChatRelatedFilesProvider, metadata: vscode.ChatRelatedFilesProviderMetadata) {
				checkProposedApiEnabled(extension, 'chatEditing');
				return extHostChatAgents2.registerRelatedFilesProvider(extension, provider, metadata);
			},
			onDidDisposeChatSession: (listeners, thisArgs?, disposables?) => {
				checkProposedApiEnabled(extension, 'chatParticipantPrivate');
				return _asExtensionEvent(extHostChatAgents2.onDidDisposeChatSession)(listeners, thisArgs, disposables);
			},
			registerChatSessionItemProvider: (chatSessionType: string, provider: vscode.ChatSessionItemProvider) => {
				checkProposedApiEnabled(extension, 'chatSessionsProvider');
				return extHostChatSessions.registerChatSessionItemProvider(extension, chatSessionType, provider);
			},
<<<<<<< HEAD
			registerChatSessionContentProvider(chatSessionType: string, provider: vscode.ChatSessionContentProvider) {
				checkProposedApiEnabled(extension, 'chatSessionsProvider');
				return extHostChatSessions.registerChatSessionContentProvider(extension, chatSessionType, provider);
			}
=======
			registerChatOutputRenderer: (mime: string, renderer: vscode.ChatOutputRenderer) => {
				checkProposedApiEnabled(extension, 'chatOutputRenderer');
				return extHostChatOutputRenderer.registerChatOutputRenderer(extension, mime, renderer);
			},
>>>>>>> a3dc9ad4
		};

		// namespace: lm
		const lm: typeof vscode.lm = {
			selectChatModels: (selector) => {
				return extHostLanguageModels.selectLanguageModels(extension, selector ?? {});
			},
			onDidChangeChatModels: (listener, thisArgs?, disposables?) => {
				return extHostLanguageModels.onDidChangeProviders(listener, thisArgs, disposables);
			},
			registerChatModelProvider: (vendor, provider) => {
				checkProposedApiEnabled(extension, 'chatProvider');
				return extHostLanguageModels.registerLanguageModelProvider(extension, vendor, provider);
			},
			// --- embeddings
			get embeddingModels() {
				checkProposedApiEnabled(extension, 'embeddings');
				return extHostEmbeddings.embeddingsModels;
			},
			onDidChangeEmbeddingModels: (listener, thisArgs?, disposables?) => {
				checkProposedApiEnabled(extension, 'embeddings');
				return extHostEmbeddings.onDidChange(listener, thisArgs, disposables);
			},
			registerEmbeddingsProvider(embeddingsModel, provider) {
				checkProposedApiEnabled(extension, 'embeddings');
				return extHostEmbeddings.registerEmbeddingsProvider(extension, embeddingsModel, provider);
			},
			async computeEmbeddings(embeddingsModel, input, token?): Promise<any> {
				checkProposedApiEnabled(extension, 'embeddings');
				if (typeof input === 'string') {
					return extHostEmbeddings.computeEmbeddings(embeddingsModel, input, token);
				} else {
					return extHostEmbeddings.computeEmbeddings(embeddingsModel, input, token);
				}
			},
			registerTool<T>(name: string, tool: vscode.LanguageModelTool<T>) {
				return extHostLanguageModelTools.registerTool(extension, name, tool);
			},
			invokeTool<T>(name: string, parameters: vscode.LanguageModelToolInvocationOptions<T>, token?: vscode.CancellationToken) {
				return extHostLanguageModelTools.invokeTool(extension, name, parameters, token);
			},
			get tools() {
				return extHostLanguageModelTools.getTools(extension);
			},
			fileIsIgnored(uri: vscode.Uri, token?: vscode.CancellationToken) {
				return extHostLanguageModels.fileIsIgnored(extension, uri, token);
			},
			registerIgnoredFileProvider(provider: vscode.LanguageModelIgnoredFileProvider) {
				return extHostLanguageModels.registerIgnoredFileProvider(extension, provider);
			},
			registerMcpServerDefinitionProvider(id, provider) {
				return extHostMcp.registerMcpConfigurationProvider(extension, id, provider);
			},
			onDidChangeChatRequestTools(...args) {
				checkProposedApiEnabled(extension, 'chatParticipantAdditions');
				return _asExtensionEvent(extHostChatAgents2.onDidChangeChatRequestTools)(...args);
			}
		};

		// namespace: speech
		const speech: typeof vscode.speech = {
			registerSpeechProvider(id: string, provider: vscode.SpeechProvider) {
				checkProposedApiEnabled(extension, 'speech');
				return extHostSpeech.registerProvider(extension.identifier, id, provider);
			}
		};

		// eslint-disable-next-line local/code-no-dangerous-type-assertions
		return <typeof vscode>{
			version: initData.version,
			// namespaces
			ai,
			authentication,
			commands,
			comments,
			chat,
			debug,
			env,
			extensions,
			interactive,
			l10n,
			languages,
			lm,
			notebooks,
			scm,
			speech,
			tasks,
			tests,
			window,
			workspace,
			// types
			Breakpoint: extHostTypes.Breakpoint,
			TerminalOutputAnchor: extHostTypes.TerminalOutputAnchor,
			ChatResultFeedbackKind: extHostTypes.ChatResultFeedbackKind,
			ChatVariableLevel: extHostTypes.ChatVariableLevel,
			ChatCompletionItem: extHostTypes.ChatCompletionItem,
			ChatReferenceDiagnostic: extHostTypes.ChatReferenceDiagnostic,
			CallHierarchyIncomingCall: extHostTypes.CallHierarchyIncomingCall,
			CallHierarchyItem: extHostTypes.CallHierarchyItem,
			CallHierarchyOutgoingCall: extHostTypes.CallHierarchyOutgoingCall,
			CancellationError: errors.CancellationError,
			CancellationTokenSource: CancellationTokenSource,
			CandidatePortSource: CandidatePortSource,
			CodeAction: extHostTypes.CodeAction,
			CodeActionKind: extHostTypes.CodeActionKind,
			CodeActionTriggerKind: extHostTypes.CodeActionTriggerKind,
			CodeLens: extHostTypes.CodeLens,
			Color: extHostTypes.Color,
			ColorInformation: extHostTypes.ColorInformation,
			ColorPresentation: extHostTypes.ColorPresentation,
			ColorThemeKind: extHostTypes.ColorThemeKind,
			CommentMode: extHostTypes.CommentMode,
			CommentState: extHostTypes.CommentState,
			CommentThreadCollapsibleState: extHostTypes.CommentThreadCollapsibleState,
			CommentThreadState: extHostTypes.CommentThreadState,
			CommentThreadApplicability: extHostTypes.CommentThreadApplicability,
			CommentThreadFocus: extHostTypes.CommentThreadFocus,
			CompletionItem: extHostTypes.CompletionItem,
			CompletionItemKind: extHostTypes.CompletionItemKind,
			CompletionItemTag: extHostTypes.CompletionItemTag,
			CompletionList: extHostTypes.CompletionList,
			CompletionTriggerKind: extHostTypes.CompletionTriggerKind,
			ConfigurationTarget: extHostTypes.ConfigurationTarget,
			CustomExecution: extHostTypes.CustomExecution,
			DebugAdapterExecutable: extHostTypes.DebugAdapterExecutable,
			DebugAdapterInlineImplementation: extHostTypes.DebugAdapterInlineImplementation,
			DebugAdapterNamedPipeServer: extHostTypes.DebugAdapterNamedPipeServer,
			DebugAdapterServer: extHostTypes.DebugAdapterServer,
			DebugConfigurationProviderTriggerKind: DebugConfigurationProviderTriggerKind,
			DebugConsoleMode: extHostTypes.DebugConsoleMode,
			DebugVisualization: extHostTypes.DebugVisualization,
			DecorationRangeBehavior: extHostTypes.DecorationRangeBehavior,
			Diagnostic: extHostTypes.Diagnostic,
			DiagnosticRelatedInformation: extHostTypes.DiagnosticRelatedInformation,
			DiagnosticSeverity: extHostTypes.DiagnosticSeverity,
			DiagnosticTag: extHostTypes.DiagnosticTag,
			Disposable: extHostTypes.Disposable,
			DocumentHighlight: extHostTypes.DocumentHighlight,
			DocumentHighlightKind: extHostTypes.DocumentHighlightKind,
			MultiDocumentHighlight: extHostTypes.MultiDocumentHighlight,
			DocumentLink: extHostTypes.DocumentLink,
			DocumentSymbol: extHostTypes.DocumentSymbol,
			EndOfLine: extHostTypes.EndOfLine,
			EnvironmentVariableMutatorType: extHostTypes.EnvironmentVariableMutatorType,
			EvaluatableExpression: extHostTypes.EvaluatableExpression,
			InlineValueText: extHostTypes.InlineValueText,
			InlineValueVariableLookup: extHostTypes.InlineValueVariableLookup,
			InlineValueEvaluatableExpression: extHostTypes.InlineValueEvaluatableExpression,
			InlineCompletionTriggerKind: extHostTypes.InlineCompletionTriggerKind,
			InlineCompletionsDisposeReasonKind: extHostTypes.InlineCompletionsDisposeReasonKind,
			EventEmitter: Emitter,
			ExtensionKind: extHostTypes.ExtensionKind,
			ExtensionMode: extHostTypes.ExtensionMode,
			ExternalUriOpenerPriority: extHostTypes.ExternalUriOpenerPriority,
			FileChangeType: extHostTypes.FileChangeType,
			FileDecoration: extHostTypes.FileDecoration,
			FileDecoration2: extHostTypes.FileDecoration,
			FileSystemError: extHostTypes.FileSystemError,
			FileType: files.FileType,
			FilePermission: files.FilePermission,
			FoldingRange: extHostTypes.FoldingRange,
			FoldingRangeKind: extHostTypes.FoldingRangeKind,
			FunctionBreakpoint: extHostTypes.FunctionBreakpoint,
			InlineCompletionItem: extHostTypes.InlineSuggestion,
			InlineCompletionList: extHostTypes.InlineSuggestionList,
			Hover: extHostTypes.Hover,
			VerboseHover: extHostTypes.VerboseHover,
			HoverVerbosityAction: extHostTypes.HoverVerbosityAction,
			IndentAction: languageConfiguration.IndentAction,
			Location: extHostTypes.Location,
			MarkdownString: extHostTypes.MarkdownString,
			OverviewRulerLane: OverviewRulerLane,
			ParameterInformation: extHostTypes.ParameterInformation,
			PortAutoForwardAction: extHostTypes.PortAutoForwardAction,
			Position: extHostTypes.Position,
			ProcessExecution: extHostTypes.ProcessExecution,
			ProgressLocation: extHostTypes.ProgressLocation,
			QuickInputButtonLocation: extHostTypes.QuickInputButtonLocation,
			QuickInputButtons: extHostTypes.QuickInputButtons,
			Range: extHostTypes.Range,
			RelativePattern: extHostTypes.RelativePattern,
			Selection: extHostTypes.Selection,
			SelectionRange: extHostTypes.SelectionRange,
			SemanticTokens: extHostTypes.SemanticTokens,
			SemanticTokensBuilder: extHostTypes.SemanticTokensBuilder,
			SemanticTokensEdit: extHostTypes.SemanticTokensEdit,
			SemanticTokensEdits: extHostTypes.SemanticTokensEdits,
			SemanticTokensLegend: extHostTypes.SemanticTokensLegend,
			ShellExecution: extHostTypes.ShellExecution,
			ShellQuoting: extHostTypes.ShellQuoting,
			SignatureHelp: extHostTypes.SignatureHelp,
			SignatureHelpTriggerKind: extHostTypes.SignatureHelpTriggerKind,
			SignatureInformation: extHostTypes.SignatureInformation,
			SnippetString: extHostTypes.SnippetString,
			SourceBreakpoint: extHostTypes.SourceBreakpoint,
			StandardTokenType: extHostTypes.StandardTokenType,
			StatusBarAlignment: extHostTypes.StatusBarAlignment,
			SymbolInformation: extHostTypes.SymbolInformation,
			SymbolKind: extHostTypes.SymbolKind,
			SymbolTag: extHostTypes.SymbolTag,
			Task: extHostTypes.Task,
			TaskEventKind: extHostTypes.TaskEventKind,
			TaskGroup: extHostTypes.TaskGroup,
			TaskPanelKind: extHostTypes.TaskPanelKind,
			TaskRevealKind: extHostTypes.TaskRevealKind,
			TaskScope: extHostTypes.TaskScope,
			TerminalLink: extHostTypes.TerminalLink,
			TerminalQuickFixTerminalCommand: extHostTypes.TerminalQuickFixCommand,
			TerminalQuickFixOpener: extHostTypes.TerminalQuickFixOpener,
			TerminalLocation: extHostTypes.TerminalLocation,
			TerminalProfile: extHostTypes.TerminalProfile,
			TerminalExitReason: extHostTypes.TerminalExitReason,
			TerminalShellExecutionCommandLineConfidence: extHostTypes.TerminalShellExecutionCommandLineConfidence,
			TerminalCompletionItem: extHostTypes.TerminalCompletionItem,
			TerminalCompletionItemKind: extHostTypes.TerminalCompletionItemKind,
			TerminalCompletionList: extHostTypes.TerminalCompletionList,
			TerminalShellType: extHostTypes.TerminalShellType,
			TextDocumentSaveReason: extHostTypes.TextDocumentSaveReason,
			TextEdit: extHostTypes.TextEdit,
			SnippetTextEdit: extHostTypes.SnippetTextEdit,
			TextEditorCursorStyle: TextEditorCursorStyle,
			TextEditorChangeKind: extHostTypes.TextEditorChangeKind,
			TextEditorLineNumbersStyle: extHostTypes.TextEditorLineNumbersStyle,
			TextEditorRevealType: extHostTypes.TextEditorRevealType,
			TextEditorSelectionChangeKind: extHostTypes.TextEditorSelectionChangeKind,
			SyntaxTokenType: extHostTypes.SyntaxTokenType,
			TextDocumentChangeReason: extHostTypes.TextDocumentChangeReason,
			ThemeColor: extHostTypes.ThemeColor,
			ThemeIcon: extHostTypes.ThemeIcon,
			TreeItem: extHostTypes.TreeItem,
			TreeItemCheckboxState: extHostTypes.TreeItemCheckboxState,
			TreeItemCollapsibleState: extHostTypes.TreeItemCollapsibleState,
			TypeHierarchyItem: extHostTypes.TypeHierarchyItem,
			UIKind: UIKind,
			Uri: URI,
			ViewColumn: extHostTypes.ViewColumn,
			WorkspaceEdit: extHostTypes.WorkspaceEdit,
			// proposed api types
			DocumentPasteTriggerKind: extHostTypes.DocumentPasteTriggerKind,
			DocumentDropEdit: extHostTypes.DocumentDropEdit,
			DocumentDropOrPasteEditKind: extHostTypes.DocumentDropOrPasteEditKind,
			DocumentPasteEdit: extHostTypes.DocumentPasteEdit,
			InlayHint: extHostTypes.InlayHint,
			InlayHintLabelPart: extHostTypes.InlayHintLabelPart,
			InlayHintKind: extHostTypes.InlayHintKind,
			RemoteAuthorityResolverError: extHostTypes.RemoteAuthorityResolverError,
			ResolvedAuthority: extHostTypes.ResolvedAuthority,
			ManagedResolvedAuthority: extHostTypes.ManagedResolvedAuthority,
			SourceControlInputBoxValidationType: extHostTypes.SourceControlInputBoxValidationType,
			ExtensionRuntime: extHostTypes.ExtensionRuntime,
			TimelineItem: extHostTypes.TimelineItem,
			NotebookRange: extHostTypes.NotebookRange,
			NotebookCellKind: extHostTypes.NotebookCellKind,
			NotebookCellExecutionState: extHostTypes.NotebookCellExecutionState,
			NotebookCellData: extHostTypes.NotebookCellData,
			NotebookData: extHostTypes.NotebookData,
			NotebookRendererScript: extHostTypes.NotebookRendererScript,
			NotebookCellStatusBarAlignment: extHostTypes.NotebookCellStatusBarAlignment,
			NotebookEditorRevealType: extHostTypes.NotebookEditorRevealType,
			NotebookCellOutput: extHostTypes.NotebookCellOutput,
			NotebookCellOutputItem: extHostTypes.NotebookCellOutputItem,
			CellErrorStackFrame: extHostTypes.CellErrorStackFrame,
			NotebookCellStatusBarItem: extHostTypes.NotebookCellStatusBarItem,
			NotebookControllerAffinity: extHostTypes.NotebookControllerAffinity,
			NotebookControllerAffinity2: extHostTypes.NotebookControllerAffinity2,
			NotebookEdit: extHostTypes.NotebookEdit,
			NotebookKernelSourceAction: extHostTypes.NotebookKernelSourceAction,
			NotebookVariablesRequestKind: extHostTypes.NotebookVariablesRequestKind,
			PortAttributes: extHostTypes.PortAttributes,
			LinkedEditingRanges: extHostTypes.LinkedEditingRanges,
			TestResultState: extHostTypes.TestResultState,
			TestRunRequest: extHostTypes.TestRunRequest,
			TestMessage: extHostTypes.TestMessage,
			TestMessageStackFrame: extHostTypes.TestMessageStackFrame,
			TestTag: extHostTypes.TestTag,
			TestRunProfileKind: extHostTypes.TestRunProfileKind,
			TextSearchCompleteMessageType: TextSearchCompleteMessageType,
			DataTransfer: extHostTypes.DataTransfer,
			DataTransferItem: extHostTypes.DataTransferItem,
			TestCoverageCount: extHostTypes.TestCoverageCount,
			FileCoverage: extHostTypes.FileCoverage,
			StatementCoverage: extHostTypes.StatementCoverage,
			BranchCoverage: extHostTypes.BranchCoverage,
			DeclarationCoverage: extHostTypes.DeclarationCoverage,
			WorkspaceTrustState: extHostTypes.WorkspaceTrustState,
			LanguageStatusSeverity: extHostTypes.LanguageStatusSeverity,
			QuickPickItemKind: extHostTypes.QuickPickItemKind,
			InputBoxValidationSeverity: extHostTypes.InputBoxValidationSeverity,
			TabInputText: extHostTypes.TextTabInput,
			TabInputTextDiff: extHostTypes.TextDiffTabInput,
			TabInputTextMerge: extHostTypes.TextMergeTabInput,
			TabInputCustom: extHostTypes.CustomEditorTabInput,
			TabInputNotebook: extHostTypes.NotebookEditorTabInput,
			TabInputNotebookDiff: extHostTypes.NotebookDiffEditorTabInput,
			TabInputWebview: extHostTypes.WebviewEditorTabInput,
			TabInputTerminal: extHostTypes.TerminalEditorTabInput,
			TabInputInteractiveWindow: extHostTypes.InteractiveWindowInput,
			TabInputChat: extHostTypes.ChatEditorTabInput,
			TabInputTextMultiDiff: extHostTypes.TextMultiDiffTabInput,
			TelemetryTrustedValue: TelemetryTrustedValue,
			LogLevel: LogLevel,
			EditSessionIdentityMatch: EditSessionIdentityMatch,
			InteractiveSessionVoteDirection: extHostTypes.InteractiveSessionVoteDirection,
			ChatCopyKind: extHostTypes.ChatCopyKind,
			ChatEditingSessionActionOutcome: extHostTypes.ChatEditingSessionActionOutcome,
			InteractiveEditorResponseFeedbackKind: extHostTypes.InteractiveEditorResponseFeedbackKind,
			DebugStackFrame: extHostTypes.DebugStackFrame,
			DebugThread: extHostTypes.DebugThread,
			RelatedInformationType: extHostTypes.RelatedInformationType,
			SpeechToTextStatus: extHostTypes.SpeechToTextStatus,
			TextToSpeechStatus: extHostTypes.TextToSpeechStatus,
			PartialAcceptTriggerKind: extHostTypes.PartialAcceptTriggerKind,
			InlineCompletionEndOfLifeReasonKind: extHostTypes.InlineCompletionEndOfLifeReasonKind,
			KeywordRecognitionStatus: extHostTypes.KeywordRecognitionStatus,
			ChatImageMimeType: extHostTypes.ChatImageMimeType,
			ChatResponseMarkdownPart: extHostTypes.ChatResponseMarkdownPart,
			ChatResponseFileTreePart: extHostTypes.ChatResponseFileTreePart,
			ChatResponseAnchorPart: extHostTypes.ChatResponseAnchorPart,
			ChatResponseProgressPart: extHostTypes.ChatResponseProgressPart,
			ChatResponseProgressPart2: extHostTypes.ChatResponseProgressPart2,
			ChatResponseReferencePart: extHostTypes.ChatResponseReferencePart,
			ChatResponseReferencePart2: extHostTypes.ChatResponseReferencePart,
			ChatResponseCodeCitationPart: extHostTypes.ChatResponseCodeCitationPart,
			ChatResponseCodeblockUriPart: extHostTypes.ChatResponseCodeblockUriPart,
			ChatResponseWarningPart: extHostTypes.ChatResponseWarningPart,
			ChatResponseTextEditPart: extHostTypes.ChatResponseTextEditPart,
			ChatResponseNotebookEditPart: extHostTypes.ChatResponseNotebookEditPart,
			ChatResponseMarkdownWithVulnerabilitiesPart: extHostTypes.ChatResponseMarkdownWithVulnerabilitiesPart,
			ChatResponseCommandButtonPart: extHostTypes.ChatResponseCommandButtonPart,
			ChatResponseConfirmationPart: extHostTypes.ChatResponseConfirmationPart,
			ChatResponseMovePart: extHostTypes.ChatResponseMovePart,
			ChatResponseExtensionsPart: extHostTypes.ChatResponseExtensionsPart,
			ChatPrepareToolInvocationPart: extHostTypes.ChatPrepareToolInvocationPart,
			ChatResponseReferencePartStatusKind: extHostTypes.ChatResponseReferencePartStatusKind,
			ChatRequestTurn: extHostTypes.ChatRequestTurn,
			ChatRequestTurn2: extHostTypes.ChatRequestTurn,
			ChatResponseTurn: extHostTypes.ChatResponseTurn,
			ChatResponseTurn2: extHostTypes.ChatResponseTurn2,
			ChatToolInvocationPart: extHostTypes.ChatToolInvocationPart,
			ChatLocation: extHostTypes.ChatLocation,
			ChatRequestEditorData: extHostTypes.ChatRequestEditorData,
			ChatRequestNotebookData: extHostTypes.ChatRequestNotebookData,
			ChatReferenceBinaryData: extHostTypes.ChatReferenceBinaryData,
			ChatRequestEditedFileEventKind: extHostTypes.ChatRequestEditedFileEventKind,
			LanguageModelChatMessageRole: extHostTypes.LanguageModelChatMessageRole,
			LanguageModelChatMessage: extHostTypes.LanguageModelChatMessage,
			LanguageModelChatMessage2: extHostTypes.LanguageModelChatMessage2,
			LanguageModelToolResultPart: extHostTypes.LanguageModelToolResultPart,
			LanguageModelToolResultPart2: extHostTypes.LanguageModelToolResultPart2,
			LanguageModelTextPart: extHostTypes.LanguageModelTextPart,
			LanguageModelToolCallPart: extHostTypes.LanguageModelToolCallPart,
			LanguageModelError: extHostTypes.LanguageModelError,
			LanguageModelToolResult: extHostTypes.LanguageModelToolResult,
			LanguageModelToolResult2: extHostTypes.LanguageModelToolResult2,
			LanguageModelDataPart: extHostTypes.LanguageModelDataPart,
			LanguageModelToolExtensionSource: extHostTypes.LanguageModelToolExtensionSource,
			LanguageModelToolMCPSource: extHostTypes.LanguageModelToolMCPSource,
			ExtendedLanguageModelToolResult: extHostTypes.ExtendedLanguageModelToolResult,
			LanguageModelChatToolMode: extHostTypes.LanguageModelChatToolMode,
			LanguageModelPromptTsxPart: extHostTypes.LanguageModelPromptTsxPart,
			NewSymbolName: extHostTypes.NewSymbolName,
			NewSymbolNameTag: extHostTypes.NewSymbolNameTag,
			NewSymbolNameTriggerKind: extHostTypes.NewSymbolNameTriggerKind,
			ExcludeSettingOptions: ExcludeSettingOptions,
			TextSearchContext2: TextSearchContext2,
			TextSearchMatch2: TextSearchMatch2,
			AISearchKeyword: AISearchKeyword,
			TextSearchCompleteMessageTypeNew: TextSearchCompleteMessageType,
			ChatErrorLevel: extHostTypes.ChatErrorLevel,
			McpHttpServerDefinition: extHostTypes.McpHttpServerDefinition,
			McpStdioServerDefinition: extHostTypes.McpStdioServerDefinition,
			SettingsSearchResultKind: extHostTypes.SettingsSearchResultKind
		};
	};
}<|MERGE_RESOLUTION|>--- conflicted
+++ resolved
@@ -1515,17 +1515,14 @@
 				checkProposedApiEnabled(extension, 'chatSessionsProvider');
 				return extHostChatSessions.registerChatSessionItemProvider(extension, chatSessionType, provider);
 			},
-<<<<<<< HEAD
 			registerChatSessionContentProvider(chatSessionType: string, provider: vscode.ChatSessionContentProvider) {
 				checkProposedApiEnabled(extension, 'chatSessionsProvider');
 				return extHostChatSessions.registerChatSessionContentProvider(extension, chatSessionType, provider);
-			}
-=======
+			},
 			registerChatOutputRenderer: (mime: string, renderer: vscode.ChatOutputRenderer) => {
 				checkProposedApiEnabled(extension, 'chatOutputRenderer');
 				return extHostChatOutputRenderer.registerChatOutputRenderer(extension, mime, renderer);
 			},
->>>>>>> a3dc9ad4
 		};
 
 		// namespace: lm
