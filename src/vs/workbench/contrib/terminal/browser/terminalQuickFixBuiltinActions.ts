--- conflicted
+++ resolved
@@ -4,15 +4,9 @@
  *--------------------------------------------------------------------------------------------*/
 
 import { localize } from 'vs/nls';
-<<<<<<< HEAD
 import { IInternalOptions, ITerminalCommandMatchResult, TerminalQuickFixActionInternal } from 'vs/platform/terminal/common/terminal';
 import { ITerminalInstance } from 'vs/workbench/contrib/terminal/browser/terminal';
-=======
-import { TerminalQuickFixMatchResult, ITerminalQuickFixOptions, ITerminalInstance, TerminalQuickFixAction } from 'vs/workbench/contrib/terminal/browser/terminal';
-import { ITerminalCommand } from 'vs/workbench/contrib/terminal/common/terminal';
-import { IExtensionTerminalQuickFix } from 'vs/platform/terminal/common/terminal';
 import { TerminalQuickFixType } from 'vs/workbench/contrib/terminal/browser/widgets/terminalQuickFixMenuItems';
->>>>>>> b2b020d7
 export const GitCommandLineRegex = /git/;
 export const GitPushCommandLineRegex = /git\s+push/;
 export const GitTwoDashesRegex = /error: did you mean `--(.+)` \(with two dashes\)\?/;
@@ -47,13 +41,8 @@
 				if (fixedCommand) {
 					actions.push({
 						id: 'Git Similar',
-<<<<<<< HEAD
-						type: 'command',
+						type: TerminalQuickFixType.Command,
 						terminalCommand: matchResult.commandLine.replace(/git\s+[^\s]+/, `git ${fixedCommand}`),
-=======
-						type: TerminalQuickFixType.Command,
-						command: command.command.replace(/git\s+[^\s]+/, `git ${fixedCommand}`),
->>>>>>> b2b020d7
 						addNewLine: true
 					});
 				}
